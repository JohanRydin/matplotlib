--- conflicted
+++ resolved
@@ -24,11 +24,8 @@
 import matplotlib.colors as mcolors
 import matplotlib.docstring as docstring
 import matplotlib.scale as mscale
-<<<<<<< HEAD
 import matplotlib.container as mcontainer
-=======
 import matplotlib.transforms as mtransforms
->>>>>>> c5f89696
 from matplotlib.axes import Axes, rcParams
 from matplotlib.axes._base import _axis_method_wrapper, _process_plot_format
 from matplotlib.transforms import Bbox
@@ -2917,7 +2914,6 @@
 
         return polygons
 
-<<<<<<< HEAD
     def errorbar(self, x, y, z, zerr=None, yerr=None, xerr=None, fmt='',
                  barsabove=False, errorevery=1, ecolor=None, elinewidth=None,
                  capsize=None, capthick=None, xlolims=False, xuplims=False,
@@ -3248,7 +3244,6 @@
 
         return errlines, caplines, limmarks
 
-=======
     def get_tightbbox(self, renderer, call_axes_locator=True,
                       bbox_extra_artists=None, *, for_layout_only=False):
         ret = super().get_tightbbox(renderer,
@@ -3270,7 +3265,6 @@
                 if axis_bb:
                     batch.append(axis_bb)
         return mtransforms.Bbox.union(batch)
->>>>>>> c5f89696
 
 docstring.interpd.update(Axes3D=artist.kwdoc(Axes3D))
 docstring.dedent_interpd(Axes3D.__init__)
