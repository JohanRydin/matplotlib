--- conflicted
+++ resolved
@@ -22,12 +22,8 @@
     Note: Subclass of BlockingMouseInput.  Used by clabel
 """
 
-<<<<<<< HEAD
-from __future__ import absolute_import, division, print_function, unicode_literals
-=======
 from __future__ import (absolute_import, division, print_function,
                         unicode_literals)
->>>>>>> d5f98765
 
 import six
 from matplotlib import verbose
