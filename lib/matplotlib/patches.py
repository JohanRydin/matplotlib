# -*- coding: utf-8 -*-

from __future__ import division, print_function
import math

import matplotlib as mpl
import numpy as np
import matplotlib.cbook as cbook
import matplotlib.artist as artist
from matplotlib.artist import allow_rasterization
import matplotlib.colors as colors
from matplotlib import docstring
import matplotlib.transforms as transforms
from matplotlib.path import Path

# these are not available for the object inspector until after the
# class is built so we define an initial set here for the init
# function and they will be overridden after object definition
docstring.interpd.update(Patch = """

          =================   ==============================================
          Property            Description
          =================   ==============================================
          alpha               float
          animated            [True | False]
          antialiased or aa   [True | False]
          clip_box            a matplotlib.transform.Bbox instance
          clip_on             [True | False]
          edgecolor or ec     any matplotlib color
          facecolor or fc     any matplotlib color
          figure              a matplotlib.figure.Figure instance
          fill                [True | False]
          hatch               unknown
          label               any string
          linewidth or lw     float
          lod                 [True | False]
          transform           a matplotlib.transform transformation instance
          visible             [True | False]
          zorder              any number
          =================   ==============================================

          """)

class Patch(artist.Artist):
    """
    A patch is a 2D artist with a face color and an edge color.

    If any of *edgecolor*, *facecolor*, *linewidth*, or *antialiased*
    are *None*, they default to their rc params setting.
    """
    zorder = 1
    def __str__(self):
        return str(self.__class__).split('.')[-1]

    def __init__(self,
                 edgecolor=None,
                 facecolor=None,
                 color=None,
                 linewidth=None,
                 linestyle=None,
                 antialiased = None,
                 hatch = None,
                 fill=True,
                 path_effects = None,
                 **kwargs
                 ):
        """
        The following kwarg properties are supported

        %(Patch)s
        """
        artist.Artist.__init__(self)

        if linewidth is None: linewidth = mpl.rcParams['patch.linewidth']
        if linestyle is None: linestyle = "solid"
        if antialiased is None: antialiased = mpl.rcParams['patch.antialiased']

        self._fill = True # needed for set_facecolor call
        if color is not None:
            if (edgecolor is not None or
                facecolor is not None):
                import warnings
                warnings.warn("Setting the 'color' property will override"
                              "the edgecolor or facecolor properties. ")
            self.set_color(color)
        else:
            self.set_edgecolor(edgecolor)
            self.set_facecolor(facecolor)
        self.set_linewidth(linewidth)
        self.set_linestyle(linestyle)
        self.set_antialiased(antialiased)
        self.set_hatch(hatch)
        self.set_fill(fill)
        self._combined_transform = transforms.IdentityTransform()

        self.set_path_effects(path_effects)

        if len(kwargs): artist.setp(self, **kwargs)

    def get_verts(self):
        """
        Return a copy of the vertices used in this patch

        If the patch contains Bezier curves, the curves will be
        interpolated by line segments.  To access the curves as
        curves, use :meth:`get_path`.
        """
        trans = self.get_transform()
        path = self.get_path()
        polygons = path.to_polygons(trans)
        if len(polygons):
            return polygons[0]
        return []

    def contains(self, mouseevent, radius=None):
        """Test whether the mouse event occurred in the patch.

        Returns T/F, {}
        """
        # This is a general version of contains that should work on any
        # patch with a path.  However, patches that have a faster
        # algebraic solution to hit-testing should override this
        # method.
        if callable(self._contains): return self._contains(self,mouseevent)
        if radius is None:
            radius = self.get_linewidth()
        inside = self.get_path().contains_point(
            (mouseevent.x, mouseevent.y), self.get_transform(), radius)
        return inside, {}

    def contains_point(self, point, radius=None):
        """
        Returns *True* if the given point is inside the path
        (transformed with its transform attribute).
        """
        if radius is None:
            radius = self.get_linewidth()
        return self.get_path().contains_point(point, self.get_transform(), radius)

    def update_from(self, other):
        """
        Updates this :class:`Patch` from the properties of *other*.
        """
        artist.Artist.update_from(self, other)
        self.set_edgecolor(other.get_edgecolor())
        self.set_facecolor(other.get_facecolor())
        self.set_fill(other.get_fill())
        self.set_hatch(other.get_hatch())
        self.set_linewidth(other.get_linewidth())
        self.set_linestyle(other.get_linestyle())
        self.set_transform(other.get_data_transform())
        self.set_figure(other.get_figure())
        self.set_alpha(other.get_alpha())

    def get_extents(self):
        """
        Return a :class:`~matplotlib.transforms.Bbox` object defining
        the axis-aligned extents of the :class:`Patch`.
        """
        return self.get_path().get_extents(self.get_transform())

    def get_transform(self):
        """
        Return the :class:`~matplotlib.transforms.Transform` applied
        to the :class:`Patch`.
        """
        return self.get_patch_transform() + artist.Artist.get_transform(self)

    def get_data_transform(self):
        return artist.Artist.get_transform(self)

    def get_patch_transform(self):
        return transforms.IdentityTransform()

    def get_antialiased(self):
        """
        Returns True if the :class:`Patch` is to be drawn with antialiasing.
        """
        return self._antialiased
    get_aa = get_antialiased

    def get_edgecolor(self):
        """
        Return the edge color of the :class:`Patch`.
        """
        return self._edgecolor
    get_ec = get_edgecolor

    def get_facecolor(self):
        """
        Return the face color of the :class:`Patch`.
        """
        return self._facecolor
    get_fc = get_facecolor

    def get_linewidth(self):
        """
        Return the line width in points.
        """
        return self._linewidth
    get_lw = get_linewidth

    def get_linestyle(self):
        """
        Return the linestyle.  Will be one of ['solid' | 'dashed' |
        'dashdot' | 'dotted']
        """
        return self._linestyle
    get_ls = get_linestyle

    def set_antialiased(self, aa):
        """
        Set whether to use antialiased rendering

        ACCEPTS: [True | False]  or None for default
        """
        if aa is None: aa = mpl.rcParams['patch.antialiased']
        self._antialiased = aa

    def set_aa(self, aa):
        """alias for set_antialiased"""
        return self.set_antialiased(aa)

    def set_edgecolor(self, color):
        """
        Set the patch edge color

        ACCEPTS: mpl color spec, or None for default, or 'none' for no color
        """
        if color is None: color = mpl.rcParams['patch.edgecolor']
        self._edgecolor = colors.colorConverter.to_rgba(color, self._alpha)

    def set_ec(self, color):
        """alias for set_edgecolor"""
        return self.set_edgecolor(color)

    def set_facecolor(self, color):
        """
        Set the patch face color

        ACCEPTS: mpl color spec, or None for default, or 'none' for no color
        """
        if color is None: color = mpl.rcParams['patch.facecolor']
        self._original_facecolor = color # save: otherwise changing _fill
                                         # may lose alpha information
        self._facecolor = colors.colorConverter.to_rgba(color, self._alpha)
        if not self._fill:
            self._facecolor = list(self._facecolor)
            self._facecolor[3] = 0

    def set_fc(self, color):
        """alias for set_facecolor"""
        return self.set_facecolor(color)

    def set_color(self, c):
        """
        Set both the edgecolor and the facecolor.

        ACCEPTS: matplotlib color spec

        .. seealso::

            :meth:`set_facecolor`, :meth:`set_edgecolor`
               For setting the edge or face color individually.
        """
        self.set_facecolor(c)
        self.set_edgecolor(c)

    def set_alpha(self, alpha):
        """
        Set the alpha tranparency of the patch.

        ACCEPTS: float or None
        """
        if alpha is not None:
            try:
                float(alpha)
            except TypeError:
                raise TypeError('alpha must be a float or None')
        artist.Artist.set_alpha(self, alpha)
        self.set_facecolor(self._original_facecolor) # using self._fill and self._alpha
        self._edgecolor = colors.colorConverter.to_rgba(
                                        self._edgecolor[:3], self._alpha)

    def set_linewidth(self, w):
        """
        Set the patch linewidth in points

        ACCEPTS: float or None for default
        """
        if w is None: w = mpl.rcParams['patch.linewidth']
        self._linewidth = w

    def set_lw(self, lw):
        """alias for set_linewidth"""
        return self.set_linewidth(lw)

    def set_linestyle(self, ls):
        """
        Set the patch linestyle

        ACCEPTS: ['solid' | 'dashed' | 'dashdot' | 'dotted']
        """
        if ls is None: ls = "solid"
        self._linestyle = ls

    def set_ls(self, ls):
        """alias for set_linestyle"""
        return self.set_linestyle(ls)

    def set_fill(self, b):
        """
        Set whether to fill the patch

        ACCEPTS: [True | False]
        """
        self._fill = bool(b)
        self.set_facecolor(self._original_facecolor)

    def get_fill(self):
        'return whether fill is set'
        return self._fill

    # Make fill a property so as to preserve the long-standing
    # but somewhat inconsistent behavior in which fill was an
    # attribute.
    fill = property(get_fill, set_fill)

    def set_hatch(self, hatch):
        """
        Set the hatching pattern

        *hatch* can be one of::

          /   - diagonal hatching
          \   - back diagonal
          |   - vertical
          -   - horizontal
          +   - crossed
          x   - crossed diagonal
          o   - small circle
          O   - large circle
          .   - dots
          *   - stars

        Letters can be combined, in which case all the specified
        hatchings are done.  If same letter repeats, it increases the
        density of hatching of that pattern.

        Hatching is supported in the PostScript, PDF, SVG and Agg
        backends only.

        ACCEPTS: [ '/' | '\\\\' | '|' | '-' | '+' | 'x' | 'o' | 'O' | '.' | '*' ]
        """
        self._hatch = hatch

    def get_hatch(self):
        'Return the current hatching pattern'
        return self._hatch

    def set_path_effects(self, path_effects):
        """
        set path_effects, which should be a list of instances of
        matplotlib.patheffect._Base class or its derivatives.
        """
        self._path_effects = path_effects

    def get_path_effects(self):
        return self._path_effects

    @allow_rasterization
    def draw(self, renderer):
        'Draw the :class:`Patch` to the given *renderer*.'
        if not self.get_visible(): return

        renderer.open_group('patch', self.get_gid())
        gc = renderer.new_gc()

        gc.set_foreground(self._edgecolor, isRGB=True)

        lw = self._linewidth
        if self._edgecolor[3] == 0:
            lw = 0
        gc.set_linewidth(lw)
        gc.set_linestyle(self._linestyle)

        gc.set_antialiased(self._antialiased)
        self._set_gc_clip(gc)
        gc.set_capstyle('projecting')
        gc.set_url(self._url)
        gc.set_snap(self.get_snap())

        rgbFace = self._facecolor
        if rgbFace[3] == 0:
            rgbFace = None # (some?) renderers expect this as no-fill signal

        gc.set_alpha(self._edgecolor[3])
        if self._edgecolor[3] == 0:
            gc.set_alpha(self._facecolor[3])

        if self._hatch:
            gc.set_hatch(self._hatch )

        path = self.get_path()
        transform = self.get_transform()
        tpath = transform.transform_path_non_affine(path)
        affine = transform.get_affine()

        if self.get_path_effects():
            for path_effect in self.get_path_effects():
                path_effect.draw_path(renderer, gc, tpath, affine, rgbFace)
        else:
            renderer.draw_path(gc, tpath, affine, rgbFace)

        gc.restore()
        renderer.close_group('patch')

    def get_path(self):
        """
        Return the path of this patch
        """
        raise NotImplementedError('Derived must override')

    def get_window_extent(self, renderer=None):
        return self.get_path().get_extents(self.get_transform())

patchdoc = artist.kwdoc(Patch)
for k in ('Rectangle', 'Circle', 'RegularPolygon', 'Polygon', 'Wedge', 'Arrow',
          'FancyArrow', 'YAArrow', 'CirclePolygon', 'Ellipse', 'Arc',
          'FancyBboxPatch', 'Patch'):
    docstring.interpd.update({k:patchdoc})

# define Patch.__init__ docstring after the class has been added to interpd
docstring.dedent_interpd(Patch.__init__)

class Shadow(Patch):
    def __str__(self):
        return "Shadow(%s)"%(str(self.patch))

    @docstring.dedent_interpd
    def __init__(self, patch, ox, oy, props=None, **kwargs):
        """
        Create a shadow of the given *patch* offset by *ox*, *oy*.
        *props*, if not *None*, is a patch property update dictionary.
        If *None*, the shadow will have have the same color as the face,
        but darkened.

        kwargs are
        %(Patch)s
        """
        Patch.__init__(self)
        self.patch = patch
        self.props = props
        self._ox, self._oy = ox, oy
        self._shadow_transform = transforms.Affine2D()
        self._update()

    def _update(self):
        self.update_from(self.patch)
        if self.props is not None:
            self.update(self.props)
        else:
            r,g,b,a = colors.colorConverter.to_rgba(self.patch.get_facecolor())
            rho = 0.3
            r = rho*r
            g = rho*g
            b = rho*b

            self.set_facecolor((r,g,b,0.5))
            self.set_edgecolor((r,g,b,0.5))
            self.set_alpha(0.5)

    def _update_transform(self, renderer):
        ox = renderer.points_to_pixels(self._ox)
        oy = renderer.points_to_pixels(self._oy)
        self._shadow_transform.clear().translate(ox, oy)

    def _get_ox(self):
        return self._ox
    def _set_ox(self, ox):
        self._ox = ox

    def _get_oy(self):
        return self._oy
    def _set_oy(self, oy):
        self._oy = oy

    def get_path(self):
        return self.patch.get_path()

    def get_patch_transform(self):
        return self.patch.get_patch_transform() + self._shadow_transform

    def draw(self, renderer):
        self._update_transform(renderer)
        Patch.draw(self, renderer)

class Rectangle(Patch):
    """
    Draw a rectangle with lower left at *xy* = (*x*, *y*) with
    specified *width* and *height*.
    """

    def __str__(self):
        return self.__class__.__name__ \
            + "(%g,%g;%gx%g)" % (self._x, self._y, self._width, self._height)

    
    @docstring.dedent_interpd
    def __init__(self, xy, width, height, **kwargs):
        """

        *fill* is a boolean indicating whether to fill the rectangle

        Valid kwargs are:
        %(Patch)s
        """

        Patch.__init__(self, **kwargs)

        self._x = xy[0]
        self._y = xy[1]
        self._width = width
        self._height = height
        # Note: This cannot be calculated until this is added to an Axes
        self._rect_transform = transforms.IdentityTransform()

    def get_path(self):
        """
        Return the vertices of the rectangle
        """
        return Path.unit_rectangle()

    def _update_patch_transform(self):
        """NOTE: This cannot be called until after this has been added
                 to an Axes, otherwise unit conversion will fail. This
                 maxes it very important to call the accessor method and
                 not directly access the transformation member variable.
        """
        x = self.convert_xunits(self._x)
        y = self.convert_yunits(self._y)
        width = self.convert_xunits(self._width)
        height = self.convert_yunits(self._height)
        bbox = transforms.Bbox.from_bounds(x, y, width, height)
        self._rect_transform = transforms.BboxTransformTo(bbox)

    def get_patch_transform(self):
        self._update_patch_transform()
        return self._rect_transform

    def contains(self, mouseevent):
        # special case the degenerate rectangle
        if self._width==0 or self._height==0:
            return False, {}

        x, y = self.get_transform().inverted().transform_point(
            (mouseevent.x, mouseevent.y))
        return (x >= 0.0 and x <= 1.0 and y >= 0.0 and y <= 1.0), {}

    def get_x(self):
        "Return the left coord of the rectangle"
        return self._x

    def get_y(self):
        "Return the bottom coord of the rectangle"
        return self._y

    def get_xy(self):
        "Return the left and bottom coords of the rectangle"
        return self._x, self._y

    def get_width(self):
        "Return the width of the  rectangle"
        return self._width

    def get_height(self):
        "Return the height of the rectangle"
        return self._height

    def set_x(self, x):
        """
        Set the left coord of the rectangle

        ACCEPTS: float
        """
        self._x = x

    def set_y(self, y):
        """
        Set the bottom coord of the rectangle

        ACCEPTS: float
        """
        self._y = y

    def set_xy(self, xy):
        """
        Set the left and bottom coords of the rectangle

        ACCEPTS: 2-item sequence
        """
        self._x, self._y = xy

    def set_width(self, w):
        """
        Set the width rectangle

        ACCEPTS: float
        """
        self._width = w

    def set_height(self, h):
        """
        Set the width rectangle

        ACCEPTS: float
        """
        self._height = h

    def set_bounds(self, *args):
        """
        Set the bounds of the rectangle: l,b,w,h

        ACCEPTS: (left, bottom, width, height)
        """
        if len(args)==0:
            l,b,w,h = args[0]
        else:
            l,b,w,h = args
        self._x = l
        self._y = b
        self._width = w
        self._height = h

    def get_bbox(self):
        return transforms.Bbox.from_bounds(self._x, self._y, self._width, self._height)

    xy = property(get_xy, set_xy)

class RegularPolygon(Patch):
    """
    A regular polygon patch.
    """
    def __str__(self):
        return "Poly%d(%g,%g)"%(self._numVertices,self._xy[0],self._xy[1])

    @docstring.dedent_interpd
    def __init__(self, xy, numVertices, radius=5, orientation=0,
                 **kwargs):
        """
        Constructor arguments:

        *xy*
          A length 2 tuple (*x*, *y*) of the center.

        *numVertices*
          the number of vertices.

        *radius*
          The distance from the center to each of the vertices.

        *orientation*
          rotates the polygon (in radians).

        Valid kwargs are:
        %(Patch)s
        """
        self._xy = xy
        self._numVertices = numVertices
        self._orientation = orientation
        self._radius = radius
        self._path = Path.unit_regular_polygon(numVertices)
        self._poly_transform = transforms.Affine2D()
        self._update_transform()

        Patch.__init__(self, **kwargs)

    def _update_transform(self):
        self._poly_transform.clear() \
            .scale(self.radius) \
            .rotate(self.orientation) \
            .translate(*self.xy)

    def _get_xy(self):
        return self._xy
    def _set_xy(self, xy):
        self._xy = xy
        self._update_transform()
    xy = property(_get_xy, _set_xy)

    def _get_orientation(self):
        return self._orientation
    def _set_orientation(self, orientation):
        self._orientation = orientation
        self._update_transform()
    orientation = property(_get_orientation, _set_orientation)

    def _get_radius(self):
        return self._radius
    def _set_radius(self, radius):
        self._radius = radius
        self._update_transform()
    radius = property(_get_radius, _set_radius)

    def _get_numvertices(self):
        return self._numVertices
    def _set_numvertices(self, numVertices):
        self._numVertices = numVertices
    numvertices = property(_get_numvertices, _set_numvertices)

    def get_path(self):
        return self._path

    def get_patch_transform(self):
        self._update_transform()
        return self._poly_transform

class PathPatch(Patch):
    """
    A general polycurve path patch.
    """
    def __str__(self):
        return "Poly((%g, %g) ...)" % tuple(self._path.vertices[0])

    @docstring.dedent_interpd
    def __init__(self, path, **kwargs):
        """
        *path* is a :class:`matplotlib.path.Path` object.

        Valid kwargs are:
        %(Patch)s

        .. seealso::

            :class:`Patch`
                For additional kwargs

        """
        Patch.__init__(self, **kwargs)
        self._path = path

    def get_path(self):
        return self._path

class Polygon(Patch):
    """
    A general polygon patch.
    """
    def __str__(self):
        return "Poly((%g, %g) ...)" % tuple(self._path.vertices[0])

    @docstring.dedent_interpd
    def __init__(self, xy, closed=True, **kwargs):
        """
        *xy* is a numpy array with shape Nx2.

        If *closed* is *True*, the polygon will be closed so the
        starting and ending points are the same.

        Valid kwargs are:
        %(Patch)s

        .. seealso::

            :class:`Patch`
                For additional kwargs

        """
        Patch.__init__(self, **kwargs)
        xy = np.asarray(xy, np.float_)
        self._path = Path(xy)
<<<<<<< HEAD
        self._closed = closed
        if closed and len(xy):
            xy = np.concatenate([xy, [xy[0]]])
=======

        self._closed = closed
        if closed and len(xy):
            xy = np.concatenate([xy, [xy[0]]])

>>>>>>> 9a8b35e1
        self._set_xy(xy)

    def get_path(self):
        return self._path

    def get_closed(self):
        return self._closed

    def set_closed(self, closed):
<<<<<<< HEAD
        if self._closed == bool(closed):
            return
=======

        if self._closed == bool(closed):
            return

>>>>>>> 9a8b35e1
        self._closed = closed
        xy = self._get_xy()
        if closed:
            if len(xy) and (xy[0] != xy[-1]).any():
                xy = np.concatenate([xy, [xy[0]]])
        else:
            if len(xy)>2 and (xy[0]==xy[-1]).all():
                xy = xy[0:-1]
        self._set_xy(xy)

    def get_xy(self):
        return self._path.vertices
    def set_xy(self, vertices):
        self._path = Path(vertices, closed=self._closed)
    _get_xy = get_xy
    _set_xy = set_xy
    xy = property(
        get_xy, set_xy, None,
        """Set/get the vertices of the polygon.  This property is
           provided for backward compatibility with matplotlib 0.91.x
           only.  New code should use
           :meth:`~matplotlib.patches.Polygon.get_xy` and
           :meth:`~matplotlib.patches.Polygon.set_xy` instead.""")

class Wedge(Patch):
    """
    Wedge shaped patch.
    """
    def __str__(self):
        return "Wedge(%g,%g)"%(self.theta1,self.theta2)

    @docstring.dedent_interpd
    def __init__(self, center, r, theta1, theta2, width=None, **kwargs):
        """
        Draw a wedge centered at *x*, *y* center with radius *r* that
        sweeps *theta1* to *theta2* (in degrees).  If *width* is given,
        then a partial wedge is drawn from inner radius *r* - *width*
        to outer radius *r*.

        Valid kwargs are:

        %(Patch)s
        """
        Patch.__init__(self, **kwargs)
        self.center = center
        self.r,self.width = r,width
        self.theta1,self.theta2 = theta1,theta2

        # Inner and outer rings are connected unless the annulus is complete
        delta=theta2-theta1
        if abs((theta2-theta1) - 360) <= 1e-12:
            theta1,theta2 = 0,360
            connector = Path.MOVETO
        else:
            connector = Path.LINETO

        # Form the outer ring
        arc = Path.arc(theta1,theta2)

        if width is not None:
            # Partial annulus needs to draw the outter ring
            # followed by a reversed and scaled inner ring
            v1 = arc.vertices
            v2 = arc.vertices[::-1]*float(r-width)/r
            v = np.vstack([v1,v2,v1[0,:],(0,0)])
            c = np.hstack([arc.codes,arc.codes,connector,Path.CLOSEPOLY])
            c[len(arc.codes)]=connector
        else:
            # Wedge doesn't need an inner ring
            v = np.vstack([arc.vertices,[(0,0),arc.vertices[0,:],(0,0)]])
            c = np.hstack([arc.codes,[connector,connector,Path.CLOSEPOLY]])

        # Shift and scale the wedge to the final location.
        v *= r
        v += np.asarray(center)
        self._path = Path(v,c)
        self._patch_transform = transforms.IdentityTransform()

    def get_path(self):
        return self._path


# COVERAGE NOTE: Not used internally or from examples
class Arrow(Patch):
    """
    An arrow patch.
    """
    def __str__(self):
        return "Arrow()"

    _path = Path( [
            [ 0.0,  0.1 ], [ 0.0, -0.1],
            [ 0.8, -0.1 ], [ 0.8, -0.3],
            [ 1.0,  0.0 ], [ 0.8,  0.3],
            [ 0.8,  0.1 ], [ 0.0,  0.1] ],
                  closed=True)

    @docstring.dedent_interpd
    def __init__( self, x, y, dx, dy, width=1.0, **kwargs ):
        """
        Draws an arrow, starting at (*x*, *y*), direction and length
        given by (*dx*, *dy*) the width of the arrow is scaled by *width*.

        Valid kwargs are:
        %(Patch)s
        """
        Patch.__init__(self, **kwargs)
        L = np.sqrt(dx**2+dy**2) or 1 # account for div by zero
        cx = float(dx)/L
        sx = float(dy)/L

        trans1 = transforms.Affine2D().scale(L, width)
        trans2 = transforms.Affine2D.from_values(cx, sx, -sx, cx, 0.0, 0.0)
        trans3 = transforms.Affine2D().translate(x, y)
        trans = trans1 + trans2 + trans3
        self._patch_transform = trans.frozen()

    def get_path(self):
        return self._path

    def get_patch_transform(self):
        return self._patch_transform

class FancyArrow(Polygon):
    """
    Like Arrow, but lets you set head width and head height independently.
    """

    def __str__(self):
        return "FancyArrow()"

    @docstring.dedent_interpd
    def __init__(self, x, y, dx, dy, width=0.001, length_includes_head=False, \
        head_width=None, head_length=None, shape='full', overhang=0, \
        head_starts_at_zero=False,**kwargs):
        """
        Constructor arguments

            *length_includes_head*:
               *True* if head is counted in calculating the length.

            *shape*: ['full', 'left', 'right']

            *overhang*:
              distance that the arrow is swept back (0 overhang means
              triangular shape).

            *head_starts_at_zero*:
              If *True*, the head starts being drawn at coordinate 0
              instead of ending at coordinate 0.

        Valid kwargs are:
        %(Patch)s

        """
        if head_width is None:
            head_width = 3 * width
        if head_length is None:
            head_length = 1.5 * head_width

        distance = np.sqrt(dx**2 + dy**2)
        if length_includes_head:
            length=distance
        else:
            length=distance+head_length
        if not length:
            verts = [] #display nothing if empty
        else:
            #start by drawing horizontal arrow, point at (0,0)
            hw, hl, hs, lw = head_width, head_length, overhang, width
            left_half_arrow = np.array([
                [0.0,0.0],                  #tip
                [-hl, -hw/2.0],             #leftmost
                [-hl*(1-hs), -lw/2.0], #meets stem
                [-length, -lw/2.0],          #bottom left
                [-length, 0],
            ])
            #if we're not including the head, shift up by head length
            if not length_includes_head:
                left_half_arrow += [head_length, 0]
            #if the head starts at 0, shift up by another head length
            if head_starts_at_zero:
                left_half_arrow += [head_length/2.0, 0]
            #figure out the shape, and complete accordingly
            if shape == 'left':
                coords = left_half_arrow
            else:
                right_half_arrow = left_half_arrow*[1,-1]
                if shape == 'right':
                    coords = right_half_arrow
                elif shape == 'full':
                    # The half-arrows contain the midpoint of the stem,
                    # which we can omit from the full arrow. Including it
                    # twice caused a problem with xpdf.
                    coords=np.concatenate([left_half_arrow[:-1],
                                            right_half_arrow[-2::-1]])
                else:
                    raise ValueError("Got unknown shape: %s" % shape)
            cx = float(dx)/distance
            sx = float(dy)/distance
            M = np.array([[cx, sx],[-sx,cx]])
            verts = np.dot(coords, M) + (x+dx, y+dy)

        Polygon.__init__(self, map(tuple, verts), closed=True, **kwargs)

docstring.interpd.update({"FancyArrow":FancyArrow.__init__.__doc__})

docstring.interpd.update({"FancyArrow":FancyArrow.__init__.__doc__})

class YAArrow(Patch):
    """
    Yet another arrow class.

    This is an arrow that is defined in display space and has a tip at
    *x1*, *y1* and a base at *x2*, *y2*.
    """
    def __str__(self):
        return "YAArrow()"

    @docstring.dedent_interpd
    def __init__(self, figure, xytip, xybase, width=4, frac=0.1, headwidth=12, **kwargs):
        """
        Constructor arguments:

        *xytip*
          (*x*, *y*) location of arrow tip

        *xybase*
          (*x*, *y*) location the arrow base mid point

        *figure*
          The :class:`~matplotlib.figure.Figure` instance
          (fig.dpi)

        *width*
          The width of the arrow in points

        *frac*
          The fraction of the arrow length occupied by the head

        *headwidth*
          The width of the base of the arrow head in points

        Valid kwargs are:
        %(Patch)s

        """
        self.figure = figure
        self.xytip = xytip
        self.xybase = xybase
        self.width = width
        self.frac = frac
        self.headwidth = headwidth
        Patch.__init__(self, **kwargs)

    def get_path(self):
        # Since this is dpi dependent, we need to recompute the path
        # every time.

        # the base vertices
        x1, y1 = self.xytip
        x2, y2 = self.xybase
        k1 = self.width*self.figure.dpi/72./2.
        k2 = self.headwidth*self.figure.dpi/72./2.
        xb1, yb1, xb2, yb2 = self.getpoints(x1, y1, x2, y2, k1)

        # a point on the segment 20% of the distance from the tip to the base
        theta = math.atan2(y2-y1, x2-x1)
        r = math.sqrt((y2-y1)**2. + (x2-x1)**2.)
        xm = x1 + self.frac * r * math.cos(theta)
        ym = y1 + self.frac * r * math.sin(theta)
        xc1, yc1, xc2, yc2 = self.getpoints(x1, y1, xm, ym, k1)
        xd1, yd1, xd2, yd2 = self.getpoints(x1, y1, xm, ym, k2)

        xs = self.convert_xunits([xb1, xb2, xc2, xd2, x1, xd1, xc1, xb1])
        ys = self.convert_yunits([yb1, yb2, yc2, yd2, y1, yd1, yc1, yb1])

        return Path(zip(xs, ys), closed=True)

    def get_patch_transform(self):
        return transforms.IdentityTransform()

    def getpoints(self, x1,y1,x2,y2, k):
        """
        For line segment defined by (*x1*, *y1*) and (*x2*, *y2*)
        return the points on the line that is perpendicular to the
        line and intersects (*x2*, *y2*) and the distance from (*x2*,
        *y2*) of the returned points is *k*.
        """
        x1,y1,x2,y2,k = map(float, (x1,y1,x2,y2,k))

        if y2-y1 == 0:
            return x2, y2+k, x2, y2-k
        elif x2-x1 == 0:
            return x2+k, y2, x2-k, y2

        m = (y2-y1)/(x2-x1)
        pm = -1./m
        a = 1
        b = -2*y2
        c = y2**2. - k**2.*pm**2./(1. + pm**2.)

        y3a = (-b + math.sqrt(b**2.-4*a*c))/(2.*a)
        x3a = (y3a - y2)/pm + x2

        y3b = (-b - math.sqrt(b**2.-4*a*c))/(2.*a)
        x3b = (y3b - y2)/pm + x2
        return x3a, y3a, x3b, y3b


class CirclePolygon(RegularPolygon):
    """
    A polygon-approximation of a circle patch.
    """
    def __str__(self):
        return "CirclePolygon(%d,%d)"%self.center

    @docstring.dedent_interpd
    def __init__(self, xy, radius=5,
                 resolution=20,  # the number of vertices
                 **kwargs):
        """
        Create a circle at *xy* = (*x*, *y*) with given *radius*.
        This circle is approximated by a regular polygon with
        *resolution* sides.  For a smoother circle drawn with splines,
        see :class:`~matplotlib.patches.Circle`.

        Valid kwargs are:
        %(Patch)s

        """
        RegularPolygon.__init__(self, xy,
                                resolution,
                                radius,
                                orientation=0,
                                **kwargs)


class Ellipse(Patch):
    """
    A scale-free ellipse.
    """
    def __str__(self):
        return "Ellipse(%s,%s;%sx%s)"%(self.center[0],self.center[1],self.width,self.height)

    @docstring.dedent_interpd
    def __init__(self, xy, width, height, angle=0.0, **kwargs):
        """
        *xy*
          center of ellipse

        *width*
          total length (diameter) of horizontal axis

        *height*
          total length (diameter) of vertical axis

        *angle*
          rotation in degrees (anti-clockwise)

        Valid kwargs are:
        %(Patch)s
        """
        Patch.__init__(self, **kwargs)

        self.center = xy
        self.width, self.height = width, height
        self.angle = angle
        self._path = Path.unit_circle()
        # Note: This cannot be calculated until this is added to an Axes
        self._patch_transform = transforms.IdentityTransform()

    def _recompute_transform(self):
        """NOTE: This cannot be called until after this has been added
                 to an Axes, otherwise unit conversion will fail. This
                 maxes it very important to call the accessor method and
                 not directly access the transformation member variable.
        """
        center = (self.convert_xunits(self.center[0]),
                  self.convert_yunits(self.center[1]))
        width = self.convert_xunits(self.width)
        height = self.convert_yunits(self.height)
        self._patch_transform = transforms.Affine2D() \
            .scale(width * 0.5, height * 0.5) \
            .rotate_deg(self.angle) \
            .translate(*center)

    def get_path(self):
        """
        Return the vertices of the rectangle
        """
        return self._path

    def get_patch_transform(self):
        self._recompute_transform()
        return self._patch_transform

    def contains(self,ev):
        if ev.x is None or ev.y is None: return False,{}
        x, y = self.get_transform().inverted().transform_point((ev.x, ev.y))
        return (x*x + y*y) <= 1.0, {}


class Circle(Ellipse):
    """
    A circle patch.
    """
    def __str__(self):
        return "Circle((%g,%g),r=%g)"%(self.center[0],self.center[1],self.radius)

    @docstring.dedent_interpd
    def __init__(self, xy, radius=5, **kwargs):
        """
        Create true circle at center *xy* = (*x*, *y*) with given
        *radius*.  Unlike :class:`~matplotlib.patches.CirclePolygon`
        which is a polygonal approximation, this uses Bézier splines
        and is much closer to a scale-free circle.

        Valid kwargs are:
        %(Patch)s

        """
        if 'resolution' in kwargs:
            import warnings
            warnings.warn('Circle is now scale free.  Use CirclePolygon instead!', DeprecationWarning)
            kwargs.pop('resolution')

        self.radius = radius
        Ellipse.__init__(self, xy, radius*2, radius*2, **kwargs)

    def set_radius(self, radius):
        """
        Set the radius of the circle

        ACCEPTS: float
        """
        self.width = self.height = 2 * radius

    def get_radius(self):
        'return the radius of the circle'
        return self.width / 2.

    radius = property(get_radius, set_radius)

class Arc(Ellipse):
    """
    An elliptical arc.  Because it performs various optimizations, it
    can not be filled.

    The arc must be used in an :class:`~matplotlib.axes.Axes`
    instance---it can not be added directly to a
    :class:`~matplotlib.figure.Figure`---because it is optimized to
    only render the segments that are inside the axes bounding box
    with high resolution.
    """
    def __str__(self):
        return "Arc(%s,%s;%sx%s)"%(self.center[0],self.center[1],self.width,self.height)

    @docstring.dedent_interpd
    def __init__(self, xy, width, height, angle=0.0, theta1=0.0, theta2=360.0, **kwargs):
        """
        The following args are supported:

        *xy*
          center of ellipse

        *width*
          length of horizontal axis

        *height*
          length of vertical axis

        *angle*
          rotation in degrees (anti-clockwise)

        *theta1*
          starting angle of the arc in degrees

        *theta2*
          ending angle of the arc in degrees

        If *theta1* and *theta2* are not provided, the arc will form a
        complete ellipse.

        Valid kwargs are:

        %(Patch)s
        """
        fill = kwargs.setdefault('fill', False)
        if fill:
            raise ValueError("Arc objects can not be filled")

        Ellipse.__init__(self, xy, width, height, angle, **kwargs)

        self.theta1 = theta1
        self.theta2 = theta2

        self._path = Path.arc(self.theta1, self.theta2)


    @allow_rasterization
    def draw(self, renderer):
        """
        Ellipses are normally drawn using an approximation that uses
        eight cubic bezier splines.  The error of this approximation
        is 1.89818e-6, according to this unverified source:

          Lancaster, Don.  Approximating a Circle or an Ellipse Using
          Four Bezier Cubic Splines.

          http://www.tinaja.com/glib/ellipse4.pdf

        There is a use case where very large ellipses must be drawn
        with very high accuracy, and it is too expensive to render the
        entire ellipse with enough segments (either splines or line
        segments).  Therefore, in the case where either radius of the
        ellipse is large enough that the error of the spline
        approximation will be visible (greater than one pixel offset
        from the ideal), a different technique is used.

        In that case, only the visible parts of the ellipse are drawn,
        with each visible arc using a fixed number of spline segments
        (8).  The algorithm proceeds as follows:

          1. The points where the ellipse intersects the axes bounding
             box are located.  (This is done be performing an inverse
             transformation on the axes bbox such that it is relative
             to the unit circle -- this makes the intersection
             calculation much easier than doing rotated ellipse
             intersection directly).

             This uses the "line intersecting a circle" algorithm
             from:

               Vince, John.  Geometry for Computer Graphics: Formulae,
               Examples & Proofs.  London: Springer-Verlag, 2005.

          2. The angles of each of the intersection points are
             calculated.

          3. Proceeding counterclockwise starting in the positive
             x-direction, each of the visible arc-segments between the
             pairs of vertices are drawn using the bezier arc
             approximation technique implemented in
             :meth:`matplotlib.path.Path.arc`.
        """
        if not hasattr(self, 'axes'):
            raise RuntimeError('Arcs can only be used in Axes instances')

        self._recompute_transform()

        # Get the width and height in pixels
        width = self.convert_xunits(self.width)
        height = self.convert_yunits(self.height)
        width, height = self.get_transform().transform_point(
            (width, height))
        inv_error = (1.0 / 1.89818e-6) * 0.5

        if width < inv_error and height < inv_error:
            #self._path = Path.arc(self.theta1, self.theta2)
            return Patch.draw(self, renderer)

        def iter_circle_intersect_on_line(x0, y0, x1, y1):
            dx = x1 - x0
            dy = y1 - y0
            dr2 = dx*dx + dy*dy
            D = x0*y1 - x1*y0
            D2 = D*D
            discrim = dr2 - D2

            # Single (tangential) intersection
            if discrim == 0.0:
                x = (D*dy) / dr2
                y = (-D*dx) / dr2
                yield x, y
            elif discrim > 0.0:
                # The definition of "sign" here is different from
                # np.sign: we never want to get 0.0
                if dy < 0.0:
                    sign_dy = -1.0
                else:
                    sign_dy = 1.0
                sqrt_discrim = np.sqrt(discrim)
                for sign in (1., -1.):
                    x = (D*dy + sign * sign_dy * dx * sqrt_discrim) / dr2
                    y = (-D*dx + sign * np.abs(dy) * sqrt_discrim) / dr2
                    yield x, y

        def iter_circle_intersect_on_line_seg(x0, y0, x1, y1):
            epsilon = 1e-9
            if x1 < x0:
                x0e, x1e = x1, x0
            else:
                x0e, x1e = x0, x1
            if y1 < y0:
                y0e, y1e = y1, y0
            else:
                y0e, y1e = y0, y1
            x0e -= epsilon
            y0e -= epsilon
            x1e += epsilon
            y1e += epsilon
            for x, y in iter_circle_intersect_on_line(x0, y0, x1, y1):
                if x >= x0e and x <= x1e and y >= y0e and y <= y1e:
                    yield x, y

        # Transforms the axes box_path so that it is relative to the unit
        # circle in the same way that it is relative to the desired
        # ellipse.
        box_path = Path.unit_rectangle()
        box_path_transform = transforms.BboxTransformTo(self.axes.bbox) + \
            self.get_transform().inverted()
        box_path = box_path.transformed(box_path_transform)

        PI = np.pi
        TWOPI = PI * 2.0
        RAD2DEG = 180.0 / PI
        DEG2RAD = PI / 180.0
        theta1 = self.theta1
        theta2 = self.theta2
        thetas = {}
        # For each of the point pairs, there is a line segment
        for p0, p1 in zip(box_path.vertices[:-1], box_path.vertices[1:]):
            x0, y0 = p0
            x1, y1 = p1
            for x, y in iter_circle_intersect_on_line_seg(x0, y0, x1, y1):
                theta = np.arccos(x)
                if y < 0:
                    theta = TWOPI - theta
                # Convert radians to angles
                theta *= RAD2DEG
                if theta > theta1 and theta < theta2:
                    thetas[theta] = None

        thetas = thetas.keys()
        thetas.sort()
        thetas.append(theta2)

        last_theta = theta1
        theta1_rad = theta1 * DEG2RAD
        inside = box_path.contains_point((np.cos(theta1_rad), np.sin(theta1_rad)))

        # save original path
        path_original = self._path
        for theta in thetas:
            if inside:
                _path = Path.arc(last_theta, theta, 8)
                Patch.draw(self, renderer)
                inside = False
            else:
                inside = True
            last_theta = theta

        # restore original path
        self._path = path_original


def bbox_artist(artist, renderer, props=None, fill=True):
    """
    This is a debug function to draw a rectangle around the bounding
    box returned by
    :meth:`~matplotlib.artist.Artist.get_window_extent` of an artist,
    to test whether the artist is returning the correct bbox.

    *props* is a dict of rectangle props with the additional property
    'pad' that sets the padding around the bbox in points.
    """
    if props is None: props = {}
    props = props.copy() # don't want to alter the pad externally
    pad = props.pop('pad', 4)
    pad = renderer.points_to_pixels(pad)
    bbox = artist.get_window_extent(renderer)
    l, b, w, h = bbox.bounds
    l -= pad/2.
    b -= pad/2.
    w += pad
    h += pad
    r = Rectangle(xy=(l, b),
                  width=w,
                  height=h,
                  fill=fill,
                  )
    r.set_transform(transforms.IdentityTransform())
    r.set_clip_on( False )
    r.update(props)
    r.draw(renderer)


def draw_bbox(bbox, renderer, color='k', trans=None):
    """
    This is a debug function to draw a rectangle around the bounding
    box returned by
    :meth:`~matplotlib.artist.Artist.get_window_extent` of an artist,
    to test whether the artist is returning the correct bbox.
    """

    l, b, w, h = bbox.bounds
    r = Rectangle(xy=(l, b),
                  width=w,
                  height=h,
                  edgecolor=color,
                  fill=False,
                  )
    if trans is not None: r.set_transform(trans)
    r.set_clip_on( False )
    r.draw(renderer)



def _pprint_table(_table, leadingspace=2):
    """
    Given the list of list of strings, return a string of REST table format.
    """
    if leadingspace:
        pad = ' '*leadingspace
    else:
        pad  = ''

    columns = [[] for cell in _table[0]]

    for row in _table:
        for column, cell in zip(columns, row):
            column.append(cell)



    col_len = [max([len(cell) for cell in column]) for column in columns]

    lines = []
    table_formatstr = pad + '   '.join([('=' * cl) for cl in col_len])

    lines.append('')
    lines.append(table_formatstr)
    lines.append(pad + '   '.join([cell.ljust(cl) for cell, cl in zip(_table[0], col_len)]))
    lines.append(table_formatstr)

    lines.extend([(pad + '   '.join([cell.ljust(cl) for cell, cl in zip(row, col_len)]))
                  for row in _table[1:]])

    lines.append(table_formatstr)
    lines.append('')
    return "\n".join(lines)


def _pprint_styles(_styles, leadingspace=2):
    """
    A helper function for the _Style class.  Given the dictionary of
    (stylename : styleclass), return a formatted string listing all the
    styles. Used to update the documentation.
    """
    if leadingspace:
        pad = ' '*leadingspace
    else:
        pad  = ''

    names, attrss, clss = [], [], []

    import inspect

    _table = [["Class", "Name", "Attrs"]]

    for name, cls in sorted(_styles.items()):
        args, varargs, varkw, defaults =  inspect.getargspec(cls.__init__)
        if defaults:
            args = [(argname, argdefault) \
                    for argname, argdefault in zip(args[1:], defaults)]
        else:
            args = None

        if args is None:
            argstr = 'None'
        else:
            argstr =  ",".join([("%s=%s" % (an, av)) for an, av in args])

        #adding ``quotes`` since - and | have special meaning in reST
        _table.append([cls.__name__, "``%s``"%name, argstr])

    return _pprint_table(_table)



class _Style(object):
    """
    A base class for the Styles. It is meant to be a container class,
    where actual styles are declared as subclass of it, and it
    provides some helper functions.
    """
    def __new__(self, stylename, **kw):
        """
        return the instance of the subclass with the given style name.
        """

        # the "class" should have the _style_list attribute, which is
        # a dictionary of stylname, style class paie.

        _list = stylename.replace(" ","").split(",")
        _name = _list[0].lower()
        try:
            _cls = self._style_list[_name]
        except KeyError:
            raise ValueError("Unknown style : %s" % stylename)

        try:
            _args_pair = [cs.split("=") for cs in _list[1:]]
            _args = dict([(k, float(v)) for k, v in _args_pair])
        except ValueError:
            raise ValueError("Incorrect style argument : %s" % stylename)
        _args.update(kw)

        return _cls(**_args)


    @classmethod
    def get_styles(klass):
        """
        A class method which returns a dictionary of available styles.
        """
        return klass._style_list

    @classmethod
    def pprint_styles(klass):
        """
        A class method which returns a string of the available styles.
        """
        return _pprint_styles(klass._style_list)


    @classmethod
    def register(klass, name, style):
        """
        Register a new style.
        """

        if not issubclass(style, klass._Base):
            raise ValueError("%s must be a subclass of %s" % (style, klass._Base))
        klass._style_list[name] = style


class BoxStyle(_Style):
    """
    :class:`BoxStyle` is a container class which defines several
    boxstyle classes, which are used for :class:`FancyBoxPatch`.

    A style object can be created as::

           BoxStyle.Round(pad=0.2)

    or::

           BoxStyle("Round", pad=0.2)

    or::

           BoxStyle("Round, pad=0.2")

    Following boxstyle classes are defined.

    %(AvailableBoxstyles)s

    An instance of any boxstyle class is an callable object,
    whose call signature is::

       __call__(self, x0, y0, width, height, mutation_size, aspect_ratio=1.)

    and returns a :class:`Path` instance. *x0*, *y0*, *width* and
    *height* specify the location and size of the box to be
    drawn. *mutation_scale* determines the overall size of the
    mutation (by which I mean the transformation of the rectangle to
    the fancy box).  *mutation_aspect* determines the aspect-ratio of
    the mutation.

    .. plot:: mpl_examples/pylab_examples/fancybox_demo2.py
    """

    _style_list = {}


    class _Base(object):
        """
        :class:`BBoxTransmuterBase` and its derivatives are used to make a
        fancy box around a given rectangle. The :meth:`__call__` method
        returns the :class:`~matplotlib.path.Path` of the fancy box. This
        class is not an artist and actual drawing of the fancy box is done
        by the :class:`FancyBboxPatch` class.
        """

        # The derived classes are required to be able to be initialized
        # w/o arguments, i.e., all its argument (except self) must have
        # the default values.

        def __init__(self):
            """
            initializtion.
            """
            super(BoxStyle._Base, self).__init__()




        def transmute(self, x0, y0, width, height, mutation_size):
            """
            The transmute method is a very core of the
            :class:`BboxTransmuter` class and must be overriden in the
            subclasses. It receives the location and size of the
            rectangle, and the mutation_size, with which the amount of
            padding and etc. will be scaled. It returns a
            :class:`~matplotlib.path.Path` instance.
            """
            raise NotImplementedError('Derived must override')



        def __call__(self, x0, y0, width, height, mutation_size,
                     aspect_ratio=1.):
            """
            Given the location and size of the box, return the path of
            the box around it.

              - *x0*, *y0*, *width*, *height* : location and size of the box
              - *mutation_size* : a reference scale for the mutation.
              - *aspect_ratio* : aspect-ration for the mutation.
            """
            # The __call__ method is a thin wrapper around the transmute method
            # and take care of the aspect.

            if aspect_ratio is not None:
                # Squeeze the given height by the aspect_ratio
                y0, height = y0/aspect_ratio, height/aspect_ratio
                # call transmute method with squeezed height.
                path = self.transmute(x0, y0, width, height, mutation_size)
                vertices, codes = path.vertices, path.codes
                # Restore the height
                vertices[:,1] = vertices[:,1] * aspect_ratio
                return Path(vertices, codes)
            else:
                return self.transmute(x0, y0, width, height, mutation_size)



    class Square(_Base):
        """
        A simple square box.
        """

        def __init__(self, pad=0.3):
            """
             *pad*
                amount of padding
            """

            self.pad = pad
            super(BoxStyle.Square, self).__init__()

        def transmute(self, x0, y0, width, height, mutation_size):

            # padding
            pad = mutation_size * self.pad

            # width and height with padding added.
            width, height = width + 2.*pad, \
                            height + 2.*pad,

            # boundary of the padded box
            x0, y0 = x0-pad, y0-pad,
            x1, y1 = x0+width, y0 + height

            cp = [(x0, y0), (x1, y0), (x1, y1), (x0, y1),
                  (x0, y0), (x0, y0)]

            com = [Path.MOVETO,
                   Path.LINETO,
                   Path.LINETO,
                   Path.LINETO,
                   Path.LINETO,
                   Path.CLOSEPOLY]

            path = Path(cp, com)

            return path

    _style_list["square"] = Square


    class LArrow(_Base):
        """
        (left) Arrow Box
        """

        def __init__(self, pad=0.3):
            self.pad = pad
            super(BoxStyle.LArrow, self).__init__()

        def transmute(self, x0, y0, width, height, mutation_size):

            # padding
            pad = mutation_size * self.pad

            # width and height with padding added.
            width, height = width + 2.*pad, \
                            height + 2.*pad,

            # boundary of the padded box
            x0, y0 = x0-pad, y0-pad,
            x1, y1 = x0+width, y0 + height

            dx = (y1-y0)/2.
            dxx = dx*.5
            # adjust x0.  1.4 <- sqrt(2)
            x0 = x0 + pad / 1.4

            cp = [(x0+dxx, y0), (x1, y0), (x1, y1), (x0+dxx, y1),
                  (x0+dxx, y1+dxx), (x0-dx, y0+dx), (x0+dxx, y0-dxx), # arrow
                  (x0+dxx, y0), (x0+dxx, y0)]

            com = [Path.MOVETO, Path.LINETO, Path.LINETO, Path.LINETO,
                   Path.LINETO, Path.LINETO, Path.LINETO,
                   Path.LINETO, Path.CLOSEPOLY]

            path = Path(cp, com)

            return path
    _style_list["larrow"] = LArrow



    class RArrow(LArrow):
        """
        (right) Arrow Box
        """

        def __init__(self, pad=0.3):
            #self.pad = pad
            super(BoxStyle.RArrow, self).__init__(pad)

        def transmute(self, x0, y0, width, height, mutation_size):

            p = BoxStyle.LArrow.transmute(self, x0, y0,
                                          width, height, mutation_size)

            p.vertices[:,0] = 2*x0 + width - p.vertices[:,0]

            return p


    _style_list["rarrow"] = RArrow


    class Round(_Base):
        """
        A box with round corners.
        """

        def __init__(self, pad=0.3, rounding_size=None):
            """
            *pad*
              amount of padding

            *rounding_size*
              rounding radius of corners. *pad* if None
            """
            self.pad = pad
            self.rounding_size = rounding_size
            super(BoxStyle.Round, self).__init__()

        def transmute(self, x0, y0, width, height, mutation_size):

            # padding
            pad = mutation_size * self.pad

            # size of the roudning corner
            if self.rounding_size:
                dr = mutation_size * self.rounding_size
            else:
                dr = pad

            width, height = width + 2.*pad, \
                            height + 2.*pad,


            x0, y0 = x0-pad, y0-pad,
            x1, y1 = x0+width, y0 + height

            # Round corners are implemented as quadratic bezier. eg.
            # [(x0, y0-dr), (x0, y0), (x0+dr, y0)] for lower left corner.
            cp = [(x0+dr, y0),
                  (x1-dr, y0),
                  (x1, y0), (x1, y0+dr),
                  (x1, y1-dr),
                  (x1, y1), (x1-dr, y1),
                  (x0+dr, y1),
                  (x0, y1), (x0, y1-dr),
                  (x0, y0+dr),
                  (x0, y0), (x0+dr, y0),
                  (x0+dr, y0)]

            com = [Path.MOVETO,
                   Path.LINETO,
                   Path.CURVE3, Path.CURVE3,
                   Path.LINETO,
                   Path.CURVE3, Path.CURVE3,
                   Path.LINETO,
                   Path.CURVE3, Path.CURVE3,
                   Path.LINETO,
                   Path.CURVE3, Path.CURVE3,
                   Path.CLOSEPOLY]

            path = Path(cp, com)

            return path

    _style_list["round"] = Round


    class Round4(_Base):
        """
        Another box with round edges.
        """

        def __init__(self, pad=0.3, rounding_size=None):
            """
            *pad*
              amount of padding

            *rounding_size*
              rounding size of edges. *pad* if None
            """

            self.pad = pad
            self.rounding_size = rounding_size
            super(BoxStyle.Round4, self).__init__()

        def transmute(self, x0, y0, width, height, mutation_size):

            # padding
            pad = mutation_size * self.pad

            # roudning size. Use a half of the pad if not set.
            if self.rounding_size:
                dr = mutation_size * self.rounding_size
            else:
                dr = pad / 2.

            width, height = width + 2.*pad - 2*dr, \
                            height + 2.*pad - 2*dr,


            x0, y0 = x0-pad+dr, y0-pad+dr,
            x1, y1 = x0+width, y0 + height


            cp = [(x0, y0),
                  (x0+dr, y0-dr), (x1-dr, y0-dr), (x1, y0),
                  (x1+dr, y0+dr), (x1+dr, y1-dr), (x1, y1),
                  (x1-dr, y1+dr), (x0+dr, y1+dr), (x0, y1),
                  (x0-dr, y1-dr), (x0-dr, y0+dr), (x0, y0),
                  (x0, y0)]

            com = [Path.MOVETO,
                   Path.CURVE4, Path.CURVE4, Path.CURVE4,
                   Path.CURVE4, Path.CURVE4, Path.CURVE4,
                   Path.CURVE4, Path.CURVE4, Path.CURVE4,
                   Path.CURVE4, Path.CURVE4, Path.CURVE4,
                   Path.CLOSEPOLY]

            path = Path(cp, com)

            return path

    _style_list["round4"] = Round4


    class Sawtooth(_Base):
        """
        A sawtooth box.
        """

        def __init__(self, pad=0.3, tooth_size=None):
            """
            *pad*
              amount of padding

            *tooth_size*
              size of the sawtooth. pad* if None
            """
            self.pad = pad
            self.tooth_size = tooth_size
            super(BoxStyle.Sawtooth, self).__init__()

        def _get_sawtooth_vertices(self, x0, y0, width, height, mutation_size):


            # padding
            pad = mutation_size * self.pad

            # size of sawtooth
            if self.tooth_size is None:
                tooth_size = self.pad * .5 * mutation_size
            else:
                tooth_size = self.tooth_size * mutation_size

            tooth_size2 = tooth_size / 2.
            width, height = width + 2.*pad - tooth_size, \
                            height + 2.*pad - tooth_size,

            # the sizes of the vertical and horizontal sawtooth are
            # separately adjusted to fit the given box size.
            dsx_n = int(round((width  - tooth_size) / (tooth_size * 2))) * 2
            dsx = (width  - tooth_size) / dsx_n
            dsy_n = int(round((height  - tooth_size) / (tooth_size * 2))) * 2
            dsy = (height  - tooth_size) / dsy_n


            x0, y0 = x0-pad+tooth_size2, y0-pad+tooth_size2
            x1, y1 = x0+width, y0 + height


            bottom_saw_x = [x0] + \
                           [x0 + tooth_size2 + dsx*.5* i for i in range(dsx_n*2)] + \
                           [x1 - tooth_size2]
            bottom_saw_y = [y0] + \
                           [y0 - tooth_size2, y0, y0 + tooth_size2, y0] * dsx_n + \
                           [y0 - tooth_size2]

            right_saw_x = [x1] + \
                          [x1 + tooth_size2, x1, x1 - tooth_size2, x1] * dsx_n + \
                          [x1 + tooth_size2]
            right_saw_y = [y0] + \
                          [y0 + tooth_size2 + dsy*.5* i for i in range(dsy_n*2)] + \
                          [y1 - tooth_size2]

            top_saw_x = [x1] + \
                        [x1 - tooth_size2 - dsx*.5* i for i in range(dsx_n*2)] + \
                        [x0 + tooth_size2]
            top_saw_y = [y1] + \
                        [y1 + tooth_size2, y1, y1 - tooth_size2, y1] * dsx_n + \
                        [y1 + tooth_size2]

            left_saw_x = [x0] + \
                         [x0 - tooth_size2, x0, x0 + tooth_size2, x0] * dsy_n + \
                         [x0 - tooth_size2]
            left_saw_y = [y1] + \
                         [y1 - tooth_size2 - dsy*.5* i for i in range(dsy_n*2)] + \
                         [y0 + tooth_size2]

            saw_vertices = zip(bottom_saw_x, bottom_saw_y) + \
                           zip(right_saw_x, right_saw_y) + \
                           zip(top_saw_x, top_saw_y) + \
                           zip(left_saw_x, left_saw_y) + \
                           [(bottom_saw_x[0], bottom_saw_y[0])]

            return saw_vertices


        def transmute(self, x0, y0, width, height, mutation_size):

            saw_vertices = self._get_sawtooth_vertices(x0, y0, width, height, mutation_size)
            path = Path(saw_vertices)
            return path

    _style_list["sawtooth"] = Sawtooth


    class Roundtooth(Sawtooth):
        """
        A roundtooth(?) box.
        """

        def __init__(self, pad=0.3, tooth_size=None):
            """
            *pad*
              amount of padding

            *tooth_size*
              size of the sawtooth. pad* if None
            """
            super(BoxStyle.Roundtooth, self).__init__(pad, tooth_size)


        def transmute(self, x0, y0, width, height, mutation_size):

            saw_vertices = self._get_sawtooth_vertices(x0, y0, width, height, mutation_size)

            cp = [Path.MOVETO] + ([Path.CURVE3, Path.CURVE3] * ((len(saw_vertices)-1)//2))
            path = Path(saw_vertices, cp)

            return path

    _style_list["roundtooth"] = Roundtooth

    if __doc__: # __doc__ could be None if -OO optimization is enabled
        __doc__ = cbook.dedent(__doc__) % \
               {"AvailableBoxstyles": _pprint_styles(_style_list)}

docstring.interpd.update(AvailableBoxstyles=_pprint_styles(BoxStyle._style_list))

class FancyBboxPatch(Patch):
    """
    Draw a fancy box around a rectangle with lower left at *xy*=(*x*,
    *y*) with specified width and height.

    :class:`FancyBboxPatch` class is similar to :class:`Rectangle`
    class, but it draws a fancy box around the rectangle. The
    transformation of the rectangle box to the fancy box is delegated
    to the :class:`BoxTransmuterBase` and its derived classes.

    """

    def __str__(self):
        return self.__class__.__name__ \
            + "FancyBboxPatch(%g,%g;%gx%g)" % (self._x, self._y, self._width, self._height)

    @docstring.dedent_interpd
    def __init__(self, xy, width, height,
                 boxstyle="round",
                 bbox_transmuter=None,
                 mutation_scale=1.,
                 mutation_aspect=None,
                 **kwargs):
        """
        *xy* = lower left corner

        *width*, *height*

        *boxstyle* determines what kind of fancy box will be drawn. It
        can be a string of the style name with a comma separated
        attribute, or an instance of :class:`BoxStyle`. Following box
        styles are available.

        %(AvailableBoxstyles)s

        *mutation_scale* : a value with which attributes of boxstyle
        (e.g., pad) will be scaled. default=1.

        *mutation_aspect* : The height of the rectangle will be
        squeezed by this value before the mutation and the mutated
        box will be stretched by the inverse of it. default=None.

        Valid kwargs are:
        %(Patch)s
        """

        Patch.__init__(self, **kwargs)

        self._x = xy[0]
        self._y = xy[1]
        self._width = width
        self._height = height

        if boxstyle == "custom":
            if bbox_transmuter is None:
                raise ValueError("bbox_transmuter argument is needed with custom boxstyle")
            self._bbox_transmuter = bbox_transmuter
        else:
            self.set_boxstyle(boxstyle)

        self._mutation_scale=mutation_scale
        self._mutation_aspect=mutation_aspect


    @docstring.dedent_interpd
    def set_boxstyle(self, boxstyle=None, **kw):
        """
        Set the box style.

        *boxstyle* can be a string with boxstyle name with optional
        comma-separated attributes. Alternatively, the attrs can
        be provided as keywords::

            set_boxstyle("round,pad=0.2")
            set_boxstyle("round", pad=0.2)

        Old attrs simply are forgotten.

        Without argument (or with *boxstyle* = None), it returns
        available box styles.

        ACCEPTS: %(AvailableBoxstyles)s

        """

        if boxstyle==None:
            return BoxStyle.pprint_styles()

        if isinstance(boxstyle, BoxStyle._Base):
            self._bbox_transmuter = boxstyle
        elif callable(boxstyle):
            self._bbox_transmuter = boxstyle
        else:
            self._bbox_transmuter = BoxStyle(boxstyle, **kw)


    def set_mutation_scale(self, scale):
        """
        Set the mutation scale.

        ACCEPTS: float
        """
        self._mutation_scale=scale

    def get_mutation_scale(self):
        """
        Return the mutation scale.
        """
        return self._mutation_scale

    def set_mutation_aspect(self, aspect):
        """
        Set the aspect ratio of the bbox mutation.

        ACCEPTS: float
        """
        self._mutation_aspect=aspect

    def get_mutation_aspect(self):
        """
        Return the aspect ratio of the bbox mutation.
        """
        return self._mutation_aspect

    def get_boxstyle(self):
        "Return the boxstyle object"
        return self._bbox_transmuter

    def get_path(self):
        """
        Return the mutated path of the rectangle
        """

        _path = self.get_boxstyle()(self._x, self._y,
                                    self._width, self._height,
                                    self.get_mutation_scale(),
                                    self.get_mutation_aspect())
        return _path


    # Following methods are borrowed from the Rectangle class.

    def get_x(self):
        "Return the left coord of the rectangle"
        return self._x

    def get_y(self):
        "Return the bottom coord of the rectangle"
        return self._y

    def get_width(self):
        "Return the width of the  rectangle"
        return self._width

    def get_height(self):
        "Return the height of the rectangle"
        return self._height

    def set_x(self, x):
        """
        Set the left coord of the rectangle

        ACCEPTS: float
        """
        self._x = x

    def set_y(self, y):
        """
        Set the bottom coord of the rectangle

        ACCEPTS: float
        """
        self._y = y

    def set_width(self, w):
        """
        Set the width rectangle

        ACCEPTS: float
        """
        self._width = w

    def set_height(self, h):
        """
        Set the width rectangle

        ACCEPTS: float
        """
        self._height = h

    def set_bounds(self, *args):
        """
        Set the bounds of the rectangle: l,b,w,h

        ACCEPTS: (left, bottom, width, height)
        """
        if len(args)==0:
            l,b,w,h = args[0]
        else:
            l,b,w,h = args
        self._x = l
        self._y = b
        self._width = w
        self._height = h


    def get_bbox(self):
        return transforms.Bbox.from_bounds(self._x, self._y, self._width, self._height)





from matplotlib.bezier import split_bezier_intersecting_with_closedpath
from matplotlib.bezier import get_intersection, inside_circle, get_parallels
from matplotlib.bezier import make_wedged_bezier2
from matplotlib.bezier import split_path_inout, get_cos_sin
from matplotlib.bezier import make_path_regular, concatenate_paths


class ConnectionStyle(_Style):
    """
    :class:`ConnectionStyle` is a container class which defines
    several connectionstyle classes, which is used to create a path
    between two points. These are mainly used with
    :class:`FancyArrowPatch`.

    A connectionstyle object can be either created as::

           ConnectionStyle.Arc3(rad=0.2)

    or::

           ConnectionStyle("Arc3", rad=0.2)

    or::

           ConnectionStyle("Arc3, rad=0.2")

    The following classes are defined

    %(AvailableConnectorstyles)s


    An instance of any connection style class is an callable object,
    whose call signature is::

        __call__(self, posA, posB, patchA=None, patchB=None, shrinkA=2., shrinkB=2.)

    and it returns a :class:`Path` instance. *posA* and *posB* are
    tuples of x,y coordinates of the two points to be
    connected. *patchA* (or *patchB*) is given, the returned path is
    clipped so that it start (or end) from the boundary of the
    patch. The path is further shrunk by *shrinkA* (or *shrinkB*)
    which is given in points.

    """

    _style_list = {}


    class _Base(object):
        """
        A base class for connectionstyle classes. The dervided needs
        to implement a *connect* methods whose call signature is::

          connect(posA, posB)

        where posA and posB are tuples of x, y coordinates to be
        connected.  The methods needs to return a path connecting two
        points. This base class defines a __call__ method, and few
        helper methods.
        """

        class SimpleEvent:
            def __init__(self, xy):
                self.x, self.y = xy

        def _clip(self, path, patchA, patchB):
            """
            Clip the path to the boundary of the patchA and patchB.
            The starting point of the path needed to be inside of the
            patchA and the end point inside the patch B. The *contains*
            methods of each patch object is utilized to test if the point
            is inside the path.
            """

            if patchA:
                def insideA(xy_display):
                    #xy_display = patchA.get_data_transform().transform_point(xy_data)
                    xy_event =  ConnectionStyle._Base.SimpleEvent(xy_display)
                    return patchA.contains(xy_event)[0]

                try:
                    left, right = split_path_inout(path, insideA)
                except ValueError:
                    right = path

                path = right

            if patchB:
                def insideB(xy_display):
                    #xy_display = patchB.get_data_transform().transform_point(xy_data)
                    xy_event =  ConnectionStyle._Base.SimpleEvent(xy_display)
                    return patchB.contains(xy_event)[0]

                try:
                    left, right = split_path_inout(path, insideB)
                except ValueError:
                    left = path

                path = left

            return path


        def _shrink(self, path, shrinkA, shrinkB):
            """
            Shrink the path by fixed size (in points) with shrinkA and shrinkB
            """
            if shrinkA:
                x, y = path.vertices[0]
                insideA = inside_circle(x, y, shrinkA)

                try:
                    left, right = split_path_inout(path, insideA)
                    path = right
                except ValueError:
                    pass

            if shrinkB:
                x, y = path.vertices[-1]
                insideB = inside_circle(x, y, shrinkB)

                try:
                    left, right = split_path_inout(path, insideB)
                    path = left
                except ValueError:
                    pass

            return path

        def __call__(self, posA, posB,
                     shrinkA=2., shrinkB=2., patchA=None, patchB=None):
            """
            Calls the *connect* method to create a path between *posA*
             and *posB*. The path is clipped and shrinked.
            """

            path = self.connect(posA, posB)

            clipped_path = self._clip(path, patchA, patchB)
            shrinked_path = self._shrink(clipped_path, shrinkA, shrinkB)

            return shrinked_path


    class Arc3(_Base):
        """
        Creates a simple quadratic bezier curve between two
        points. The curve is created so that the middle contol points
        (C1) is located at the same distance from the start (C0) and
        end points(C2) and the distance of the C1 to the line
        connecting C0-C2 is *rad* times the distance of C0-C2.
        """

        def __init__(self, rad=0.):
            """
            *rad*
              curvature of the curve.
            """
            self.rad = rad

        def connect(self, posA, posB):
            x1, y1 = posA
            x2, y2 = posB
            x12, y12 = (x1 + x2)/2., (y1 + y2)/2.
            dx, dy = x2 - x1, y2 - y1

            f = self.rad

            cx, cy = x12 + f*dy, y12 - f*dx

            vertices = [(x1, y1),
                        (cx, cy),
                        (x2, y2)]
            codes = [Path.MOVETO,
                     Path.CURVE3,
                     Path.CURVE3]

            return Path(vertices, codes)

    _style_list["arc3"] = Arc3


    class Angle3(_Base):
        """
        Creates a simple quadratic bezier curve between two
        points. The middle control points is placed at the
        intersecting point of two lines which crosses the start (or
        end) point and has a angle of angleA (or angleB).
        """


        def __init__(self, angleA=90, angleB=0):
            """
            *angleA*
              starting angle of the path

            *angleB*
              ending angle of the path
            """

            self.angleA = angleA
            self.angleB = angleB


        def connect(self, posA, posB):
            x1, y1 = posA
            x2, y2 = posB

            cosA, sinA = math.cos(self.angleA/180.*math.pi),\
                         math.sin(self.angleA/180.*math.pi),
            cosB, sinB = math.cos(self.angleB/180.*math.pi),\
                         math.sin(self.angleB/180.*math.pi),

            cx, cy = get_intersection(x1, y1, cosA, sinA,
                                      x2, y2, cosB, sinB)

            vertices = [(x1, y1), (cx, cy), (x2, y2)]
            codes = [Path.MOVETO, Path.CURVE3, Path.CURVE3]

            return Path(vertices, codes)

    _style_list["angle3"] = Angle3


    class Angle(_Base):
        """
        Creates a picewise continuous quadratic bezier path between
        two points. The path has a one passing-through point placed at
        the intersecting point of two lines which crosses the start
        (or end) point and has a angle of angleA (or angleB).  The
        connecting edges are rounded with *rad*.
        """

        def __init__(self, angleA=90, angleB=0, rad=0.):
            """
            *angleA*
              starting angle of the path

            *angleB*
              ending angle of the path

            *rad*
              rounding radius of the edge
            """

            self.angleA = angleA
            self.angleB = angleB

            self.rad = rad

        def connect(self, posA, posB):
            x1, y1 = posA
            x2, y2 = posB

            cosA, sinA = math.cos(self.angleA/180.*math.pi),\
                         math.sin(self.angleA/180.*math.pi),
            cosB, sinB = math.cos(self.angleB/180.*math.pi),\
                         math.sin(self.angleB/180.*math.pi),

            cx, cy = get_intersection(x1, y1, cosA, sinA,
                                      x2, y2, cosB, sinB)

            vertices = [(x1, y1)]
            codes = [Path.MOVETO]

            if self.rad == 0.:
                vertices.append((cx, cy))
                codes.append(Path.LINETO)
            else:
                dx1, dy1 = x1-cx, y1-cy
                d1 = (dx1**2 + dy1**2)**.5
                f1 = self.rad/d1
                dx2, dy2 = x2-cx, y2-cy
                d2 = (dx2**2 + dy2**2)**.5
                f2 = self.rad/d2
                vertices.extend([(cx + dx1*f1, cy + dy1*f1),
                                 (cx, cy),
                                 (cx + dx2*f2, cy + dy2*f2)])
                codes.extend([Path.LINETO, Path.CURVE3, Path.CURVE3])

            vertices.append((x2, y2))
            codes.append(Path.LINETO)

            return Path(vertices, codes)

    _style_list["angle"] = Angle


    class Arc(_Base):
        """
        Creates a picewise continuous quadratic bezier path between
        two points. The path can have two passing-through points, a
        point placed at the distance of armA and angle of angleA from
        point A, another point with respect to point B. The edges are
        rounded with *rad*.
        """

        def __init__(self, angleA=0, angleB=0, armA=None, armB=None, rad=0.):
            """
            *angleA* :
              starting angle of the path

            *angleB* :
              ending angle of the path

            *armA* :
              length of the starting arm

            *armB* :
              length of the ending arm

            *rad* :
              rounding radius of the edges
            """

            self.angleA = angleA
            self.angleB = angleB
            self.armA = armA
            self.armB = armB

            self.rad = rad

        def connect(self, posA, posB):
            x1, y1 = posA
            x2, y2 = posB

            vertices = [(x1, y1)]
            rounded = []
            codes = [Path.MOVETO]

            if self.armA:
                cosA = math.cos(self.angleA/180.*math.pi)
                sinA = math.sin(self.angleA/180.*math.pi)
                #x_armA, y_armB
                d = self.armA - self.rad
                rounded.append((x1 + d*cosA, y1 + d*sinA))
                d = self.armA
                rounded.append((x1 + d*cosA, y1 + d*sinA))

            if self.armB:
                cosB = math.cos(self.angleB/180.*math.pi)
                sinB = math.sin(self.angleB/180.*math.pi)
                x_armB, y_armB = x2 + self.armB*cosB, y2 + self.armB*sinB

                if rounded:
                    xp, yp = rounded[-1]
                    dx, dy = x_armB - xp, y_armB - yp
                    dd = (dx*dx + dy*dy)**.5

                    rounded.append((xp + self.rad*dx/dd, yp  + self.rad*dy/dd))
                    vertices.extend(rounded)
                    codes.extend([Path.LINETO,
                                  Path.CURVE3,
                                  Path.CURVE3])
                else:
                    xp, yp = vertices[-1]
                    dx, dy = x_armB - xp, y_armB - yp
                    dd = (dx*dx + dy*dy)**.5

                d = dd - self.rad
                rounded = [(xp + d*dx/dd, yp  + d*dy/dd),
                           (x_armB, y_armB)]

            if rounded:
                xp, yp = rounded[-1]
                dx, dy = x2 - xp, y2 - yp
                dd = (dx*dx + dy*dy)**.5

                rounded.append((xp + self.rad*dx/dd, yp  + self.rad*dy/dd))
                vertices.extend(rounded)
                codes.extend([Path.LINETO,
                              Path.CURVE3,
                              Path.CURVE3])

            vertices.append((x2, y2))
            codes.append(Path.LINETO)

            return Path(vertices, codes)

    _style_list["arc"] = Arc



    class Bar(_Base):
        """
        A line with *angle* between A and B with *armA* and
        *armB*. One of the arm is extend so that they are connected in
        a right angle. The length of armA is determined by (*armA*
        + *fraction* x AB distance). Same for armB.
        """

        def __init__(self, armA=0., armB=0., fraction=0.3, angle=None):
            """
            *armA* : minimum length of armA
            *armB* : minimum length of armB
            *fraction* : a fraction of the distance between two points that will be added to armA and armB.
            *angle* : anlge of the connecting line (if None, parallel to A and B)
            """
            self.armA = armA
            self.armB = armB
            self.fraction = fraction
            self.angle = angle

        def connect(self, posA, posB):
            x1, y1 = posA
            x20, y20 = x2, y2 = posB

            x12, y12 = (x1 + x2)/2., (y1 + y2)/2.

            theta1 = math.atan2(y2-y1, x2-x1)
            dx, dy = x2 - x1, y2 - y1
            dd = (dx*dx + dy*dy)**.5
            ddx, ddy = dx/dd, dy/dd

            armA, armB = self.armA, self.armB

            if self.angle is not None:
                #angle = self.angle % 180.
                #if angle < 0. or angle > 180.:
                #    angle
                #theta0 = (self.angle%180.)/180.*math.pi
                theta0 = self.angle/180.*math.pi
                #theta0 = (((self.angle+90)%180.)  - 90.)/180.*math.pi
                dtheta = theta1 - theta0
                dl = dd*math.sin(dtheta)

                dL = dd*math.cos(dtheta)

                #x2, y2 = x2 + dl*ddy, y2 - dl*ddx
                x2, y2 = x1 + dL*math.cos(theta0), y1 + dL*math.sin(theta0)

                armB = armB - dl

                # update
                dx, dy = x2 - x1, y2 - y1
                dd2 = (dx*dx + dy*dy)**.5
                ddx, ddy = dx/dd2, dy/dd2

            else:
                dl = 0.

            #if armA > armB:
            #    armB = armA + dl
            #else:
            #    armA = armB - dl


            arm = max(armA, armB)
            f = self.fraction*dd + arm
            #fB = self.fraction*dd + armB

            cx1, cy1 = x1 + f*ddy, y1 - f*ddx
            cx2, cy2 = x2 + f*ddy, y2 - f*ddx

            vertices = [(x1, y1),
                        (cx1, cy1),
                        (cx2, cy2),
                        (x20, y20)]
            codes = [Path.MOVETO,
                     Path.LINETO,
                     Path.LINETO,
                     Path.LINETO]

            return Path(vertices, codes)

    _style_list["bar"] = Bar

    if __doc__:
        __doc__ = cbook.dedent(__doc__) % \
               {"AvailableConnectorstyles": _pprint_styles(_style_list)}



class ArrowStyle(_Style):
    """
    :class:`ArrowStyle` is a container class which defines several
    arrowstyle classes, which is used to create an arrow path along a
    given path. These are mainly used with :class:`FancyArrowPatch`.

    A arrowstyle object can be either created as::

           ArrowStyle.Fancy(head_length=.4, head_width=.4, tail_width=.4)

    or::

           ArrowStyle("Fancy", head_length=.4, head_width=.4, tail_width=.4)

    or::

           ArrowStyle("Fancy, head_length=.4, head_width=.4, tail_width=.4")

    The following classes are defined

    %(AvailableArrowstyles)s


    An instance of any arrow style class is an callable object,
    whose call signature is::

        __call__(self, path, mutation_size, linewidth, aspect_ratio=1.)

    and it returns a tuple of a :class:`Path` instance and a boolean
    value. *path* is a :class:`Path` instance along witch the arrow
    will be drawn. *mutation_size* and *aspect_ratio* has a same
    meaning as in :class:`BoxStyle`. *linewidth* is a line width to be
    stroked. This is meant to be used to correct the location of the
    head so that it does not overshoot the destination point, but not all
    classes support it.

    .. plot:: mpl_examples/pylab_examples/fancyarrow_demo.py
    """


    _style_list = {}

    class _Base(object):
        """
        Arrow Transmuter Base class

        ArrowTransmuterBase and its derivatives are used to make a fancy
        arrow around a given path. The __call__ method returns a path
        (which will be used to create a PathPatch instance) and a boolean
        value indicating the path is open therefore is not fillable.  This
        class is not an artist and actual drawing of the fancy arrow is
        done by the FancyArrowPatch class.

        """

        # The derived classes are required to be able to be initialized
        # w/o arguments, i.e., all its argument (except self) must have
        # the default values.

        def __init__(self):
            super(ArrowStyle._Base, self).__init__()

        @staticmethod
        def ensure_quadratic_bezier(path):
            """ Some ArrowStyle class only wokrs with a simple
            quaratic bezier curve (created with Arc3Connetion or
            Angle3Connector). This static method is to check if the
            provided path is a simple quadratic bezier curve and returns
            its control points if true.
            """
            segments = list(path.iter_segments())
            assert len(segments) == 2

            assert segments[0][1] == Path.MOVETO
            assert segments[1][1] == Path.CURVE3

            return list(segments[0][0]) + list(segments[1][0])


        def transmute(self, path, mutation_size, linewidth):
            """
            The transmute method is a very core of the ArrowStyle
            class and must be overriden in the subclasses. It receives
            the path object along which the arrow will be drawn, and
            the mutation_size, with which the amount arrow head and
            etc. will be scaled. The linewidth may be used to adjust
            the the path so that it does not pass beyond the given
            points. It returns a tuple of a Path instance and a
            boolean. The boolean value indicate whether the path can
            be filled or not. The return value can also be a list of paths
            and list of booleans of a same length.
            """

            raise NotImplementedError('Derived must override')



        def __call__(self, path, mutation_size, linewidth,
                     aspect_ratio=1.):
            """
            The __call__ method is a thin wrapper around the transmute method
            and take care of the aspect ratio.
            """

            path = make_path_regular(path)

            if aspect_ratio is not None:
                # Squeeze the given height by the aspect_ratio

                vertices, codes = path.vertices[:], path.codes[:]
                # Squeeze the height
                vertices[:,1] = vertices[:,1] / aspect_ratio
                path_shrinked = Path(vertices, codes)
                # call transmute method with squeezed height.
                path_mutated, fillable = self.transmute(path_shrinked,
                                                        linewidth,
                                                        mutation_size)
                if cbook.iterable(fillable):
                    path_list = []
                    for p in zip(path_mutated):
                        v, c = p.vertices, p.codes
                        # Restore the height
                        v[:,1] = v[:,1] * aspect_ratio
                        path_list.append(Path(v, c))
                    return path_list, fillable
                else:
                    return path_mutated, fillable
            else:
                return self.transmute(path, mutation_size, linewidth)



    class _Curve(_Base):
        """
        A simple arrow which will work with any path instance. The
        returned path is simply concatenation of the original path + at
        most two paths representing the arrow head at the begin point and the
        at the end point. The arrow heads can be either open or closed.
        """

        def __init__(self, beginarrow=None, endarrow=None,
                     fillbegin=False, fillend=False,
                     head_length=.2, head_width=.1):
            """
            The arrows are drawn if *beginarrow* and/or *endarrow* are
            true. *head_length* and *head_width* determines the size
            of the arrow relative to the *mutation scale*.  The
            arrowhead at the begin (or end) is closed if fillbegin (or
            fillend) is True.
            """
            self.beginarrow, self.endarrow = beginarrow, endarrow
            self.head_length, self.head_width = \
                    head_length, head_width
            self.fillbegin, self.fillend = fillbegin, fillend
            super(ArrowStyle._Curve, self).__init__()


        def _get_arrow_wedge(self, x0, y0, x1, y1,
                             head_dist, cos_t, sin_t, linewidth
                             ):
            """
            Return the paths for arrow heads. Since arrow lines are
            drawn with capstyle=projected, The arrow goes beyond the
            desired point. This method also returns the amount of the path
            to be shrinked so that it does not overshoot.
            """

            # arrow from x0, y0 to x1, y1


            dx, dy = x0 - x1, y0 - y1
            cp_distance = math.sqrt(dx**2 + dy**2)

            # pad_projected : amount of pad to account the
            # overshooting of the projection of the wedge
            pad_projected = (.5*linewidth / sin_t)

            # apply pad for projected edge
            ddx = pad_projected * dx / cp_distance
            ddy = pad_projected * dy / cp_distance

            # offset for arrow wedge
            dx, dy = dx / cp_distance * head_dist, dy / cp_distance * head_dist

            dx1, dy1 = cos_t * dx + sin_t * dy, -sin_t * dx + cos_t * dy
            dx2, dy2 = cos_t * dx - sin_t * dy, sin_t * dx + cos_t * dy

            vertices_arrow = [(x1+ddx+dx1, y1+ddy+dy1),
                              (x1+ddx, y1+ddy),
                              (x1+ddx+dx2, y1+ddy+dy2)]
            codes_arrow = [Path.MOVETO,
                           Path.LINETO,
                           Path.LINETO]

            return vertices_arrow, codes_arrow, ddx, ddy


        def transmute(self, path, mutation_size, linewidth):

            head_length, head_width = self.head_length * mutation_size, \
                                      self.head_width * mutation_size
            head_dist = math.sqrt(head_length**2 + head_width**2)
            cos_t, sin_t = head_length / head_dist, head_width / head_dist


            # begin arrow
            x0, y0 = path.vertices[0]
            x1, y1 = path.vertices[1]

            if self.beginarrow:
                verticesA, codesA, ddxA, ddyA = \
                           self._get_arrow_wedge(x1, y1, x0, y0,
                                                 head_dist, cos_t, sin_t,
                                                 linewidth)
            else:
                verticesA, codesA = [], []
                #ddxA, ddyA = self._get_pad_projected(x1, y1, x0, y0, linewidth)
                ddxA, ddyA = 0., 0., #self._get_pad_projected(x1, y1, x0, y0, linewidth)

            # end arrow
            x2, y2 = path.vertices[-2]
            x3, y3 = path.vertices[-1]

            if self.endarrow:
                verticesB, codesB, ddxB, ddyB = \
                           self._get_arrow_wedge(x2, y2, x3, y3,
                                                 head_dist, cos_t, sin_t,
                                                 linewidth)
            else:
                verticesB, codesB = [], []
                ddxB, ddyB = 0., 0. #self._get_pad_projected(x2, y2, x3, y3, linewidth)


            # this simple code will not work if ddx, ddy is greater than
            # separation bettern vertices.
            _path = [Path(np.concatenate([[(x0+ddxA, y0+ddyA)],
                                          path.vertices[1:-1],
                                          [(x3+ddxB, y3+ddyB)]]),
                          path.codes)]
            _fillable = [False]

            if self.beginarrow:
                if self.fillbegin:
                    p = np.concatenate([verticesA, [verticesA[0], verticesA[0]], ])
                    c = np.concatenate([codesA, [Path.LINETO, Path.CLOSEPOLY]])
                    _path.append(Path(p, c))
                    _fillable.append(True)
                else:
                    _path.append(Path(verticesA, codesA))
                    _fillable.append(False)

            if self.endarrow:
                if self.fillend:
                    _fillable.append(True)
                    p = np.concatenate([verticesB, [verticesB[0], verticesB[0]], ])
                    c = np.concatenate([codesB, [Path.LINETO, Path.CLOSEPOLY]])
                    _path.append(Path(p, c))
                else:
                    _fillable.append(False)
                    _path.append(Path(verticesB, codesB))

            return _path, _fillable


    class Curve(_Curve):
        """
        A simple curve without any arrow head.
        """

        def __init__(self):
            super(ArrowStyle.Curve, self).__init__( \
                beginarrow=False, endarrow=False)

    _style_list["-"] = Curve



    class CurveA(_Curve):
        """
        An arrow with a head at its begin point.
        """

        def __init__(self, head_length=.4, head_width=.2):
            """
            *head_length*
              length of the arrow head

            *head_width*
              width of the arrow head
            """

            super(ArrowStyle.CurveA, self).__init__( \
                beginarrow=True, endarrow=False,
                head_length=head_length, head_width=head_width )

    _style_list["<-"] = CurveA

    class CurveB(_Curve):
        """
        An arrow with a head at its end point.
        """

        def __init__(self, head_length=.4, head_width=.2):
            """
            *head_length*
              length of the arrow head

            *head_width*
              width of the arrow head
            """

            super(ArrowStyle.CurveB, self).__init__( \
                beginarrow=False, endarrow=True,
                head_length=head_length, head_width=head_width )

    #_style_list["->"] = CurveB
    _style_list["->"] = CurveB


    class CurveAB(_Curve):
        """
        An arrow with heads both at the begin and the end point.
        """

        def __init__(self, head_length=.4, head_width=.2):
            """
            *head_length*
              length of the arrow head

            *head_width*
              width of the arrow head
            """

            super(ArrowStyle.CurveAB, self).__init__( \
                beginarrow=True, endarrow=True,
                head_length=head_length, head_width=head_width )

    #_style_list["<->"] = CurveAB
    _style_list["<->"] = CurveAB



    class CurveFilledA(_Curve):
        """
        An arrow with filled triangle head at the begin.
        """

        def __init__(self, head_length=.4, head_width=.2):
            """
            *head_length*
              length of the arrow head

            *head_width*
              width of the arrow head
            """

            super(ArrowStyle.CurveFilledA, self).__init__( \
                beginarrow=True, endarrow=False,
                fillbegin=True, fillend=False,
                head_length=head_length, head_width=head_width )

    _style_list["<|-"] = CurveFilledA


    class CurveFilledB(_Curve):
        """
        An arrow with filled triangle head at the end.
        """

        def __init__(self, head_length=.4, head_width=.2):
            """
            *head_length*
              length of the arrow head

            *head_width*
              width of the arrow head
            """

            super(ArrowStyle.CurveFilledB, self).__init__( \
                beginarrow=False, endarrow=True,
                fillbegin=False, fillend=True,
                head_length=head_length, head_width=head_width )

    _style_list["-|>"] = CurveFilledB


    class CurveFilledAB(_Curve):
        """
        An arrow with filled triangle heads both at the begin and the end point.
        """

        def __init__(self, head_length=.4, head_width=.2):
            """
            *head_length*
              length of the arrow head

            *head_width*
              width of the arrow head
            """

            super(ArrowStyle.CurveFilledAB, self).__init__( \
                beginarrow=True, endarrow=True,
                fillbegin=True, fillend=True,
                head_length=head_length, head_width=head_width )

    _style_list["<|-|>"] = CurveFilledAB


    class _Bracket(_Base):

        def __init__(self, bracketA=None, bracketB=None,
                     widthA=1., widthB=1.,
                     lengthA=0.2, lengthB=0.2,
                     angleA=None, angleB=None,
                     scaleA=None, scaleB=None
                     ):
            self.bracketA, self.bracketB = bracketA, bracketB
            self.widthA, self.widthB = widthA, widthB
            self.lengthA, self.lengthB = lengthA, lengthB
            self.angleA, self.angleB = angleA, angleB
            self.scaleA, self.scaleB= scaleA, scaleB

        def _get_bracket(self, x0, y0,
                         cos_t, sin_t, width, length,
                         ):

            # arrow from x0, y0 to x1, y1
            from matplotlib.bezier import get_normal_points
            x1, y1, x2, y2 = get_normal_points(x0, y0, cos_t, sin_t, width)

            dx, dy = length * cos_t, length * sin_t

            vertices_arrow = [(x1+dx, y1+dy),
                              (x1, y1),
                              (x2, y2),
                              (x2+dx, y2+dy)]
            codes_arrow = [Path.MOVETO,
                           Path.LINETO,
                           Path.LINETO,
                           Path.LINETO]

            return vertices_arrow, codes_arrow


        def transmute(self, path, mutation_size, linewidth):

            if self.scaleA is None:
                scaleA = mutation_size
            else:
                scaleA = self.scaleA

            if self.scaleB is None:
                scaleB = mutation_size
            else:
                scaleB = self.scaleB

            vertices_list, codes_list = [], []

            if self.bracketA:
                x0, y0 = path.vertices[0]
                x1, y1 = path.vertices[1]
                cos_t, sin_t = get_cos_sin(x1, y1, x0, y0)
                verticesA, codesA = self._get_bracket(x0, y0, cos_t, sin_t,
                                                      self.widthA*scaleA,
                                                      self.lengthA*scaleA)
                vertices_list.append(verticesA)
                codes_list.append(codesA)

            vertices_list.append(path.vertices)
            codes_list.append(path.codes)

            if self.bracketB:
                x0, y0 = path.vertices[-1]
                x1, y1 = path.vertices[-2]
                cos_t, sin_t = get_cos_sin(x1, y1, x0, y0)
                verticesB, codesB = self._get_bracket(x0, y0, cos_t, sin_t,
                                                      self.widthB*scaleB,
                                                      self.lengthB*scaleB)
                vertices_list.append(verticesB)
                codes_list.append(codesB)


            vertices = np.concatenate(vertices_list)
            codes = np.concatenate(codes_list)

            p = Path(vertices, codes)

            return p, False

    class BracketAB(_Bracket):
        """
        An arrow with a bracket(])  at both ends.
        """

        def __init__(self,
                     widthA=1., lengthA=0.2, angleA=None,
                     widthB=1., lengthB=0.2, angleB=None):
            """
            *widthA*
              width of the bracket

            *lengthA*
              length of the bracket

            *angleA*
              angle between the bracket and the line

            *widthB*
              width of the bracket

            *lengthB*
              length of the bracket

            *angleB*
              angle between the bracket and the line
            """

            super(ArrowStyle.BracketAB, self).__init__(True, True, \
                        widthA=widthA, lengthA=lengthA, angleA=angleA,
                        widthB=widthB, lengthB=lengthB, angleB=angleB)

    _style_list["]-["] = BracketAB


    class BracketA(_Bracket):
        """
        An arrow with a bracket(])  at its end.
        """

        def __init__(self, widthA=1., lengthA=0.2, angleA=None):
            """
            *widthA*
              width of the bracket

            *lengthA*
              length of the bracket

            *angleA*
              angle between the bracket and the line
            """

            super(ArrowStyle.BracketA, self).__init__(True, None,
                     widthA=widthA, lengthA=lengthA, angleA=angleA )

    _style_list["]-"] = BracketA


    class BracketB(_Bracket):
        """
        An arrow with a bracket([)  at its end.
        """

        def __init__(self, widthB=1., lengthB=0.2, angleB=None):
            """
            *widthB*
              width of the bracket

            *lengthB*
              length of the bracket

            *angleB*
              angle between the bracket and the line
            """

            super(ArrowStyle.BracketB, self).__init__(None, True,
                     widthB=widthB, lengthB=lengthB, angleB=angleB )

    _style_list["-["] = BracketB


    class BarAB(_Bracket):
        """
        An arrow with a bar(|) at both ends.
        """

        def __init__(self,
                     widthA=1., angleA=None,
                     widthB=1., angleB=None):
            """
            *widthA*
              width of the bracket

            *lengthA*
              length of the bracket

            *angleA*
              angle between the bracket and the line

            *widthB*
              width of the bracket

            *lengthB*
              length of the bracket

            *angleB*
              angle between the bracket and the line
            """

            super(ArrowStyle.BarAB, self).__init__(True, True, \
                        widthA=widthA, lengthA=0, angleA=angleA,
                        widthB=widthB, lengthB=0, angleB=angleB)

    _style_list["|-|"] = BarAB


    class Simple(_Base):
        """
        A simple arrow. Only works with a quadratic bezier curve.
        """

        def __init__(self, head_length=.5, head_width=.5, tail_width=.2):
            """
            *head_length*
              length of the arrow head

            *head_with*
              width of the arrow head

            *tail_width*
              width of the arrow tail

            """

            self.head_length, self.head_width, self.tail_width = \
                    head_length, head_width, tail_width
            super(ArrowStyle.Simple, self).__init__()

        def transmute(self, path, mutation_size, linewidth):

            x0, y0, x1, y1, x2, y2 = self.ensure_quadratic_bezier(path)

            # divide the path into a head and a tail
            head_length  = self.head_length * mutation_size
            in_f = inside_circle(x2, y2, head_length)
            arrow_path = [(x0, y0), (x1, y1), (x2, y2)]
            arrow_out, arrow_in = \
                       split_bezier_intersecting_with_closedpath(arrow_path,
                                                                 in_f,
                                                                 tolerence=0.01)

            # head
            head_width = self.head_width * mutation_size
            head_l, head_r = make_wedged_bezier2(arrow_in, head_width/2.,
                                                 wm=.5)



            # tail
            tail_width = self.tail_width * mutation_size
            tail_left, tail_right = get_parallels(arrow_out, tail_width/2.)

            head_right, head_left = head_r, head_l
            patch_path = [(Path.MOVETO, tail_right[0]),
                          (Path.CURVE3, tail_right[1]),
                          (Path.CURVE3, tail_right[2]),
                          (Path.LINETO, head_right[0]),
                          (Path.CURVE3, head_right[1]),
                          (Path.CURVE3, head_right[2]),
                          (Path.CURVE3, head_left[1]),
                          (Path.CURVE3, head_left[0]),
                          (Path.LINETO, tail_left[2]),
                          (Path.CURVE3, tail_left[1]),
                          (Path.CURVE3, tail_left[0]),
                          (Path.LINETO, tail_right[0]),
                          (Path.CLOSEPOLY, tail_right[0]),
                          ]
            path = Path([p for c, p in patch_path], [c for c, p in patch_path])

            return path, True

    _style_list["simple"] = Simple


    class Fancy(_Base):
        """
        A fancy arrow. Only works with a quadratic bezier curve.
        """

        def __init__(self, head_length=.4, head_width=.4, tail_width=.4):
            """
            *head_length*
              length of the arrow head

            *head_with*
              width of the arrow head

            *tail_width*
              width of the arrow tail

            """

            self.head_length, self.head_width, self.tail_width = \
                    head_length, head_width, tail_width
            super(ArrowStyle.Fancy, self).__init__()

        def transmute(self, path, mutation_size, linewidth):

            x0, y0, x1, y1, x2, y2 = self.ensure_quadratic_bezier(path)

            # divide the path into a head and a tail
            head_length  = self.head_length * mutation_size
            arrow_path = [(x0, y0), (x1, y1), (x2, y2)]

            from bezier import NonIntersectingPathException

            # path for head
            in_f = inside_circle(x2, y2, head_length)
            try:
                path_out, path_in = \
                          split_bezier_intersecting_with_closedpath(arrow_path,
                                                                    in_f,
                                                                    tolerence=0.01)
            except NonIntersectingPathException:
                # if this happens, make a straight line of the head_length long.
                dx, dy = x2 - x1, y2 - y1
                ff = head_length/(dx*dx+dy*dy)**.5
                x0, y0 = x2 - ff*dx, y2 - ff*dy
                arrow_path = [(x0, y0), (x1, y1), (x2, y2)]
                path_head = arrow_path
            else:
                path_head = path_in

            # path for head
            in_f = inside_circle(x2, y2, head_length*.8)
            path_out, path_in = \
                       split_bezier_intersecting_with_closedpath(arrow_path,
                                                                 in_f,
                                                                 tolerence=0.01)
            path_tail = path_out


            # head
            head_width = self.head_width * mutation_size
            head_l, head_r = make_wedged_bezier2(path_head, head_width/2.,
                                                 wm=.6)

            # tail
            tail_width = self.tail_width * mutation_size
            tail_left, tail_right = make_wedged_bezier2(path_tail,
                                                        tail_width*.5,
                                                        w1=1., wm=0.6, w2=0.3)

            # path for head
            in_f = inside_circle(x0, y0, tail_width*.3)
            path_in, path_out = \
                       split_bezier_intersecting_with_closedpath(arrow_path,
                                                                 in_f,
                                                                 tolerence=0.01)
            tail_start = path_in[-1]

            head_right, head_left = head_r, head_l
            patch_path = [(Path.MOVETO, tail_start),
                          (Path.LINETO, tail_right[0]),
                          (Path.CURVE3, tail_right[1]),
                          (Path.CURVE3, tail_right[2]),
                          (Path.LINETO, head_right[0]),
                          (Path.CURVE3, head_right[1]),
                          (Path.CURVE3, head_right[2]),
                          (Path.CURVE3, head_left[1]),
                          (Path.CURVE3, head_left[0]),
                          (Path.LINETO, tail_left[2]),
                          (Path.CURVE3, tail_left[1]),
                          (Path.CURVE3, tail_left[0]),
                          (Path.LINETO, tail_start),
                          (Path.CLOSEPOLY, tail_start),
                          ]
            path = Path([p for c, p in patch_path], [c for c, p in patch_path])

            return path, True

    _style_list["fancy"] = Fancy


    class Wedge(_Base):
        """
        Wedge(?) shape. Only wokrs with a quadratic bezier curve.  The
        begin point has a width of the tail_width and the end point has a
        width of 0. At the middle, the width is shrink_factor*tail_width.

        """

        def __init__(self, tail_width=.3, shrink_factor=0.5):
            """
            *tail_width*
              width of the tail

            *shrink_factor*
              fraction of the arrow width at the middle point
            """

            self.tail_width = tail_width
            self.shrink_factor = shrink_factor
            super(ArrowStyle.Wedge, self).__init__()


        def transmute(self, path, mutation_size, linewidth):

            x0, y0, x1, y1, x2, y2 = self.ensure_quadratic_bezier(path)

            arrow_path = [(x0, y0), (x1, y1), (x2, y2)]
            b_plus, b_minus = make_wedged_bezier2(arrow_path,
                                                  self.tail_width * mutation_size / 2.,
                                                  wm=self.shrink_factor)


            patch_path = [(Path.MOVETO, b_plus[0]),
                          (Path.CURVE3, b_plus[1]),
                          (Path.CURVE3, b_plus[2]),
                          (Path.LINETO, b_minus[2]),
                          (Path.CURVE3, b_minus[1]),
                          (Path.CURVE3, b_minus[0]),
                          (Path.CLOSEPOLY, b_minus[0]),
                          ]
            path = Path([p for c, p in patch_path], [c for c, p in patch_path])

            return path, True

    _style_list["wedge"] = Wedge

    if __doc__:
        __doc__ = cbook.dedent(__doc__) % \
               {"AvailableArrowstyles": _pprint_styles(_style_list)}



docstring.interpd.update(
    AvailableArrowstyles = _pprint_styles(ArrowStyle._style_list),
    AvailableConnectorstyles = _pprint_styles(ConnectionStyle._style_list),
)

class FancyArrowPatch(Patch):
    """
    A fancy arrow patch. It draws an arrow using the :class:ArrowStyle.
    """


    def __str__(self):


        if self._posA_posB is not None:
            (x1, y1), (x2, y2) = self._posA_posB
            return self.__class__.__name__ \
                   + "(%g,%g->%g,%g)" % (x1, y1, x2, y2)
        else:
            return self.__class__.__name__ \
                   + "(%s)" % (str(self._path_original),)


    @docstring.dedent_interpd
    def __init__(self, posA=None, posB=None,
                 path=None,
                 arrowstyle="simple",
                 arrow_transmuter=None,
                 connectionstyle="arc3",
                 connector=None,
                 patchA=None,
                 patchB=None,
                 shrinkA=2.,
                 shrinkB=2.,
                 mutation_scale=1.,
                 mutation_aspect=None,
                 dpi_cor=1.,
                 **kwargs):
        """
        If *posA* and *posB* is given, a path connecting two point are
        created according to the connectionstyle. The path will be
        clipped with *patchA* and *patchB* and further shirnked by
        *shrinkA* and *shrinkB*. An arrow is drawn along this
        resulting path using the *arrowstyle* parameter. If *path*
        provided, an arrow is drawn along this path and *patchA*,
        *patchB*, *shrinkA*, and *shrinkB* are ignored.

        The *connectionstyle* describes how *posA* and *posB* are
        connected. It can be an instance of the ConnectionStyle class
        (matplotlib.patches.ConnectionStlye) or a string of the
        connectionstyle name, with optional comma-separated
        attributes.  The following connection styles are available.

        %(AvailableConnectorstyles)s


        The *arrowstyle* describes how the fancy arrow will be
        drawn. It can be string of the available arrowstyle names,
        with optional comma-separated attributes, or one of the
        ArrowStyle instance. The optional attributes are meant to be
        scaled with the *mutation_scale*. The following arrow styles are
        available.

        %(AvailableArrowstyles)s

        *mutation_scale* : a value with which attributes of arrowstyle
            (e.g., head_length) will be scaled. default=1.

        *mutation_aspect* : The height of the rectangle will be
            squeezed by this value before the mutation and the mutated
            box will be stretched by the inverse of it. default=None.

        Valid kwargs are:
        %(Patch)s
        """

        if posA is not None and posB is not None and path is None:
            self._posA_posB = [posA, posB]

            if connectionstyle is None:
                connectionstyle = "arc3"
            self.set_connectionstyle(connectionstyle)

        elif posA is None and posB is None and path is not None:
            self._posA_posB = None
            self._connetors = None
        else:
            raise ValueError("either posA and posB, or path need to provided")

        self.patchA = patchA
        self.patchB = patchB
        self.shrinkA = shrinkA
        self.shrinkB = shrinkB

        Patch.__init__(self, **kwargs)

        self._path_original = path

        self.set_arrowstyle(arrowstyle)


        self._mutation_scale=mutation_scale
        self._mutation_aspect=mutation_aspect

        self.set_dpi_cor(dpi_cor)
        #self._draw_in_display_coordinate = True

    def set_dpi_cor(self, dpi_cor):
        """
        dpi_cor is currently used for linewidth-related things and
        shink factor. Mutation scale is not affected by this.
        """

        self._dpi_cor = dpi_cor

    def get_dpi_cor(self):
        """
        dpi_cor is currently used for linewidth-related things and
        shink factor. Mutation scale is not affected by this.
        """

        return self._dpi_cor


    def set_positions(self, posA, posB):
        """ set the begin end end positions of the connecting
        path. Use current vlaue if None.
        """
        if posA is not None: self._posA_posB[0] = posA
        if posB is not None: self._posA_posB[1] = posB


    def set_patchA(self, patchA):
        """ set the begin patch.
        """
        self.patchA = patchA


    def set_patchB(self, patchB):
        """ set the begin patch
        """
        self.patchB = patchB


    def set_connectionstyle(self, connectionstyle, **kw):
        """
        Set the connection style.

        *connectionstyle* can be a string with connectionstyle name with optional
         comma-separated attributes. Alternatively, the attrs can
         be probided as keywords.

         set_connectionstyle("arc,angleA=0,armA=30,rad=10")
         set_connectionstyle("arc", angleA=0,armA=30,rad=10)

        Old attrs simply are forgotten.

        Without argument (or with connectionstyle=None), return
        available styles as a list of strings.
        """

        if connectionstyle==None:
            return ConnectionStyle.pprint_styles()

        if isinstance(connectionstyle, ConnectionStyle._Base):
            self._connector = connectionstyle
        elif callable(connectionstyle):
            # we may need check the calling convention of the given function
            self._connector = connectionstyle
        else:
            self._connector = ConnectionStyle(connectionstyle, **kw)


    def get_connectionstyle(self):
        """
        Return the ConnectionStyle instance
        """
        return self._connector


    def set_arrowstyle(self, arrowstyle=None, **kw):
        """
        Set the arrow style.

        *arrowstyle* can be a string with arrowstyle name with optional
         comma-separated attributes. Alternatively, the attrs can
         be provided as keywords.

         set_arrowstyle("Fancy,head_length=0.2")
         set_arrowstyle("fancy", head_length=0.2)

        Old attrs simply are forgotten.

        Without argument (or with arrowstyle=None), return
        available box styles as a list of strings.
        """

        if arrowstyle==None:
            return ArrowStyle.pprint_styles()

        if isinstance(arrowstyle, ConnectionStyle._Base):
            self._arrow_transmuter = arrowstyle
        else:
            self._arrow_transmuter = ArrowStyle(arrowstyle, **kw)

    def get_arrowstyle(self):
        """
        Return the arrowstyle object
        """
        return self._arrow_transmuter


    def set_mutation_scale(self, scale):
        """
        Set the mutation scale.

        ACCEPTS: float
        """
        self._mutation_scale=scale

    def get_mutation_scale(self):
        """
        Return the mutation scale.
        """
        return self._mutation_scale

    def set_mutation_aspect(self, aspect):
        """
        Set the aspect ratio of the bbox mutation.

        ACCEPTS: float
        """
        self._mutation_aspect=aspect

    def get_mutation_aspect(self):
        """
        Return the aspect ratio of the bbox mutation.
        """
        return self._mutation_aspect


    def get_path(self):
        """
        return the path of the arrow in the data coordinate. Use
        get_path_in_displaycoord() method to retrieve the arrow path
        in the display coord.
        """
        _path, fillable = self.get_path_in_displaycoord()

        if cbook.iterable(fillable):
            _path = concatenate_paths(_path)

        return self.get_transform().inverted().transform_path(_path)


    def get_path_in_displaycoord(self):
        """
        Return the mutated path of the arrow in the display coord
        """

        dpi_cor = self.get_dpi_cor()

        if self._posA_posB is not None:
            posA = self.get_transform().transform_point(self._posA_posB[0])
            posB = self.get_transform().transform_point(self._posA_posB[1])
            _path = self.get_connectionstyle()(posA, posB,
                                               patchA=self.patchA,
                                               patchB=self.patchB,
                                               shrinkA=self.shrinkA*dpi_cor,
                                               shrinkB=self.shrinkB*dpi_cor
                                               )
        else:
            _path = self.get_transform().transform_path(self._path_original)



        _path, fillable = self.get_arrowstyle()(_path,
                                                self.get_mutation_scale(),
                                                self.get_linewidth()*dpi_cor,
                                                self.get_mutation_aspect()
                                                )

        #if not fillable:
        #    self._fill = False

        return _path, fillable



    def draw(self, renderer):
        if not self.get_visible(): return

        renderer.open_group('patch', self.get_gid())
        gc = renderer.new_gc()

        gc.set_foreground(self._edgecolor, isRGB=True)

        lw = self._linewidth
        if self._edgecolor[3] == 0:
            lw = 0
        gc.set_linewidth(lw)
        gc.set_linestyle(self._linestyle)

        gc.set_antialiased(self._antialiased)
        self._set_gc_clip(gc)
        gc.set_capstyle('round')
        gc.set_snap(self.get_snap())

        rgbFace = self._facecolor
        if rgbFace[3] == 0:
            rgbFace = None # (some?) renderers expect this as no-fill signal

        gc.set_alpha(self._edgecolor[3])
        if self._edgecolor[3] == 0:
            gc.set_alpha(self._facecolor[3])

        if self._hatch:
            gc.set_hatch(self._hatch )

        # FIXME : dpi_cor is for the dpi-dependecy of the
        # linewidth. There could be room for improvement.
        #
        #dpi_cor = renderer.points_to_pixels(1.)
        self.set_dpi_cor(renderer.points_to_pixels(1.))
        path, fillable = self.get_path_in_displaycoord()

        if not cbook.iterable(fillable):
            path = [path]
            fillable = [fillable]


        affine = transforms.IdentityTransform()


        if self.get_path_effects():
            for path_effect in self.get_path_effects():
                for p, f in zip(path, fillable):
                    if f:
                        path_effect.draw_path(renderer, gc, p, affine, rgbFace)
                    else:
                        path_effect.draw_path(renderer, gc, p, affine, None)
        else:
            for p, f in zip(path, fillable):
                if f:
                    renderer.draw_path(gc, p, affine, rgbFace)
                else:
                    renderer.draw_path(gc, p, affine, None)


        gc.restore()
        renderer.close_group('patch')


class ConnectionPatch(FancyArrowPatch):
    """
    A :class:`~matplotlib.patches.ConnectionPatch` class is to make
    connecting lines between two points (possibly in different axes).
    """
    def __str__(self):
        return "ConnectionPatch((%g,%g),(%g,%g))" % \
               (self.xy1[0],self.xy1[1],self.xy2[0],self.xy2[1])

    @docstring.dedent_interpd
    def __init__(self, xyA, xyB, coordsA, coordsB=None,
                 axesA=None, axesB=None,
                 arrowstyle="-",
                 arrow_transmuter=None,
                 connectionstyle="arc3",
                 connector=None,
                 patchA=None,
                 patchB=None,
                 shrinkA=0.,
                 shrinkB=0.,
                 mutation_scale=10.,
                 mutation_aspect=None,
                 clip_on=False,
                 dpi_cor=1.,
                 **kwargs):
        """
        Connect point *xyA* in *coordsA* with point *xyB* in *coordsB*


        Valid keys are


        ===============  ======================================================
        Key              Description
        ===============  ======================================================
        arrowstyle       the arrow style
        connectionstyle  the connection style
        relpos           default is (0.5, 0.5)
        patchA           default is bounding box of the text
        patchB           default is None
        shrinkA          default is 2 points
        shrinkB          default is 2 points
        mutation_scale   default is text size (in points)
        mutation_aspect  default is 1.
        ?                any key for :class:`matplotlib.patches.PathPatch`
        ===============  ======================================================


        *coordsA* and *coordsB* are strings that indicate the
        coordinates of *xyA* and *xyB*.

        =================   ===================================================
        Property            Description
        =================   ===================================================
        'figure points'     points from the lower left corner of the figure
        'figure pixels'     pixels from the lower left corner of the figure
        'figure fraction'   0,0 is lower left of figure and 1,1 is upper, right
        'axes points'       points from lower left corner of axes
        'axes pixels'       pixels from lower left corner of axes
        'axes fraction'     0,1 is lower left of axes and 1,1 is upper right
        'data'              use the coordinate system of the object being
                            annotated (default)
        'offset points'     Specify an offset (in points) from the *xy* value

        'polar'             you can specify *theta*, *r* for the annotation,
                            even in cartesian plots.  Note that if you
                            are using a polar axes, you do not need
                            to specify polar for the coordinate
                            system since that is the native "data" coordinate
                            system.
        =================   ===================================================

        """
        if coordsB is None:
            coordsB = coordsA
        # we'll draw ourself after the artist we annotate by default
        self.xy1 = xyA
        self.xy2 = xyB
        self.coords1 = coordsA
        self.coords2 = coordsB

        self.axesA = axesA
        self.axesB = axesB

        FancyArrowPatch.__init__(self,
                                 posA=(0,0), posB=(1,1),
                                 arrowstyle=arrowstyle,
                                 arrow_transmuter=arrow_transmuter,
                                 connectionstyle=connectionstyle,
                                 connector=connector,
                                 patchA=patchA,
                                 patchB=patchB,
                                 shrinkA=shrinkA,
                                 shrinkB=shrinkB,
                                 mutation_scale=mutation_scale,
                                 mutation_aspect=mutation_aspect,
                                 clip_on=clip_on,
                                 dpi_cor=dpi_cor,
                                 **kwargs)

        # if True, draw annotation only if self.xy is inside the axes
        self._annotation_clip = None


    def _get_xy(self, x, y, s, axes=None):
        """
        caculate the pixel position of given point
        """

        if axes is None:
            axes = self.axes

        if s=='data':
            trans = axes.transData
            x = float(self.convert_xunits(x))
            y = float(self.convert_yunits(y))
            return trans.transform_point((x, y))
        elif s=='offset points':
            # convert the data point
            dx, dy = self.xy

            # prevent recursion
            if self.xycoords == 'offset points':
                return self._get_xy(dx, dy, 'data')

            dx, dy = self._get_xy(dx, dy, self.xycoords)

            # convert the offset
            dpi = self.figure.get_dpi()
            x *= dpi/72.
            y *= dpi/72.

            # add the offset to the data point
            x += dx
            y += dy

            return x, y
        elif s=='polar':
            theta, r = x, y
            x = r*np.cos(theta)
            y = r*np.sin(theta)
            trans = axes.transData
            return trans.transform_point((x,y))
        elif s=='figure points':
            #points from the lower left corner of the figure
            dpi = self.figure.dpi
            l,b,w,h = self.figure.bbox.bounds
            r = l+w
            t = b+h

            x *= dpi/72.
            y *= dpi/72.
            if x<0:
                x = r + x
            if y<0:
                y = t + y
            return x,y
        elif s=='figure pixels':
            #pixels from the lower left corner of the figure
            l,b,w,h = self.figure.bbox.bounds
            r = l+w
            t = b+h
            if x<0:
                x = r + x
            if y<0:
                y = t + y
            return x, y
        elif s=='figure fraction':
            #(0,0) is lower left, (1,1) is upper right of figure
            trans = self.figure.transFigure
            return trans.transform_point((x,y))
        elif s=='axes points':
            #points from the lower left corner of the axes
            dpi = self.figure.dpi
            l,b,w,h = axes.bbox.bounds
            r = l+w
            t = b+h
            if x<0:
                x = r + x*dpi/72.
            else:
                x = l + x*dpi/72.
            if y<0:
                y = t + y*dpi/72.
            else:
                y = b + y*dpi/72.
            return x, y
        elif s=='axes pixels':
            #pixels from the lower left corner of the axes

            l,b,w,h = axes.bbox.bounds
            r = l+w
            t = b+h
            if x<0:
                x = r + x
            else:
                x = l + x
            if y<0:
                y = t + y
            else:
                y = b + y
            return x, y
        elif s=='axes fraction':
            #(0,0) is lower left, (1,1) is upper right of axes
            trans = axes.transAxes
            return trans.transform_point((x, y))

    def set_annotation_clip(self, b):
        """
        set *annotation_clip* attribute.

          * True : the annotation will only be drawn when self.xy is inside the axes.
          * False : the annotation will always be drawn regardless of its position.
          * None : the self.xy will be checked only if *xycoords* is "data"
        """
        self._annotation_clip = b

    def get_annotation_clip(self):
        """
        Return *annotation_clip* attribute.
        See :meth:`set_annotation_clip` for the meaning of return values.
        """
        return self._annotation_clip


    def get_path_in_displaycoord(self):
        """
        Return the mutated path of the arrow in the display coord
        """

        dpi_cor = self.get_dpi_cor()

        x, y = self.xy1
        posA = self._get_xy(x, y, self.coords1, self.axesA)

        x, y = self.xy2
        posB = self._get_xy(x, y, self.coords1, self.axesB)

        _path = self.get_connectionstyle()(posA, posB,
                                           patchA=self.patchA,
                                           patchB=self.patchB,
                                           shrinkA=self.shrinkA*dpi_cor,
                                           shrinkB=self.shrinkB*dpi_cor
                                           )



        _path, fillable = self.get_arrowstyle()(_path,
                                                self.get_mutation_scale(),
                                                self.get_linewidth()*dpi_cor,
                                                self.get_mutation_aspect()
                                                )

        return _path, fillable



    def _check_xy(self, renderer):
        """
        check if the annotation need to
        be drawn.
        """

        b = self.get_annotation_clip()


        if b or (b is None and self.coords1 == "data"):
            x, y = self.xy1
            xy_pixel = self._get_xy(x, y, self.coords1, self.axesA)
            if not self.axes.contains_point(xy_pixel):
                return False

        if b or (b is None and self.coords2 == "data"):
            x, y = self.xy2
            xy_pixel = self._get_xy(x, y, self.coords2, self.axesB)
            if self.axesB is None:
                axes = self.axes
            else:
                axes = self.axesB
            if not axes.contains_point(xy_pixel):
                return False

        return True


    def draw(self, renderer):
        """
        Draw.
        """

        if renderer is not None:
            self._renderer = renderer
        if not self.get_visible(): return

        if not self._check_xy(renderer):
            return

        FancyArrowPatch.draw(self, renderer)


<|MERGE_RESOLUTION|>--- conflicted
+++ resolved
@@ -505,7 +505,7 @@
         return self.__class__.__name__ \
             + "(%g,%g;%gx%g)" % (self._x, self._y, self._width, self._height)
 
-    
+
     @docstring.dedent_interpd
     def __init__(self, xy, width, height, **kwargs):
         """
@@ -769,17 +769,9 @@
         Patch.__init__(self, **kwargs)
         xy = np.asarray(xy, np.float_)
         self._path = Path(xy)
-<<<<<<< HEAD
         self._closed = closed
         if closed and len(xy):
             xy = np.concatenate([xy, [xy[0]]])
-=======
-
-        self._closed = closed
-        if closed and len(xy):
-            xy = np.concatenate([xy, [xy[0]]])
-
->>>>>>> 9a8b35e1
         self._set_xy(xy)
 
     def get_path(self):
@@ -789,15 +781,8 @@
         return self._closed
 
     def set_closed(self, closed):
-<<<<<<< HEAD
         if self._closed == bool(closed):
             return
-=======
-
-        if self._closed == bool(closed):
-            return
-
->>>>>>> 9a8b35e1
         self._closed = closed
         xy = self._get_xy()
         if closed:
