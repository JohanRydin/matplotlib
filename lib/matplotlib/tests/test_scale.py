from __future__ import print_function

from matplotlib.testing.decorators import image_comparison
import matplotlib.pyplot as plt
import numpy as np
import io


@image_comparison(baseline_images=['log_scales'], remove_text=True)
def test_log_scales():
    ax = plt.figure().add_subplot(122, yscale='log', xscale='symlog')

    ax.axvline(24.1)
    ax.axhline(24.1)


@image_comparison(baseline_images=['logit_scales'], remove_text=True,
                  extensions=['png'])
def test_logit_scales():
    ax = plt.figure().add_subplot(111, xscale='logit')

    # Typical extinction curve for logit
    x = np.array([0.001, 0.003, 0.01, 0.03, 0.1, 0.2, 0.3, 0.4, 0.5,
                  0.6, 0.7, 0.8, 0.9, 0.97, 0.99, 0.997, 0.999])
    y = 1.0 / x

    ax.plot(x, y)
    ax.grid(True)


def test_log_scatter():
    """Issue #1799"""
    fig, ax = plt.subplots(1)

    x = np.arange(10)
    y = np.arange(10) - 1

    ax.scatter(x, y)

    buf = io.BytesIO()
    fig.savefig(buf, format='pdf')

    buf = io.BytesIO()
    fig.savefig(buf, format='eps')

    buf = io.BytesIO()
<<<<<<< HEAD
    fig.savefig(buf, format='svg')
=======
    fig.savefig(buf, format='svg')


@cleanup
def test_logscale_subs():
    fig, ax = plt.subplots()
    ax.set_yscale('log', subsy=np.array([2, 3, 4]))
    # force draw
    fig.canvas.draw()


if __name__ == '__main__':
    import nose
    nose.runmodule(argv=['-s', '--with-doctest'], exit=False)
>>>>>>> 752d6c61
<|MERGE_RESOLUTION|>--- conflicted
+++ resolved
@@ -44,21 +44,11 @@
     fig.savefig(buf, format='eps')
 
     buf = io.BytesIO()
-<<<<<<< HEAD
-    fig.savefig(buf, format='svg')
-=======
     fig.savefig(buf, format='svg')
 
 
-@cleanup
 def test_logscale_subs():
     fig, ax = plt.subplots()
     ax.set_yscale('log', subsy=np.array([2, 3, 4]))
     # force draw
-    fig.canvas.draw()
-
-
-if __name__ == '__main__':
-    import nose
-    nose.runmodule(argv=['-s', '--with-doctest'], exit=False)
->>>>>>> 752d6c61
+    fig.canvas.draw()