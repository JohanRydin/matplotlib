from __future__ import (absolute_import, division, print_function,
                        unicode_literals)

import six
from six.moves import xrange

import io

from nose.tools import assert_equal, assert_raises, assert_false, assert_true

import datetime

import numpy as np
from numpy import ma
from numpy import arange

import warnings

import matplotlib
from matplotlib.testing.decorators import image_comparison, cleanup
import matplotlib.pyplot as plt
import matplotlib.markers as mmarkers
from numpy.testing import assert_array_equal
import warnings
from matplotlib.cbook import IgnoredKeywordWarning

# Note: Some test cases are run twice: once normally and once with labeled data
#       These two must be defined in the same test function or need to have
#       different baseline images to prevent race conditions when nose runs
#       the tests with multiple threads.

@image_comparison(baseline_images=['formatter_ticker_001',
                                   'formatter_ticker_002',
                                   'formatter_ticker_003',
                                   'formatter_ticker_004',
                                   'formatter_ticker_005',
                                   ])
def test_formatter_ticker():
    import matplotlib.testing.jpl_units as units
    units.register()

    # This should affect the tick size.  (Tests issue #543)
    matplotlib.rcParams['lines.markeredgewidth'] = 30

    # This essentially test to see if user specified labels get overwritten
    # by the auto labeler functionality of the axes.
    xdata = [x*units.sec for x in range(10)]
    ydata1 = [(1.5*y - 0.5)*units.km for y in range(10)]
    ydata2 = [(1.75*y - 1.0)*units.km for y in range(10)]

    fig = plt.figure()
    ax = plt.subplot(111)
    ax.set_xlabel("x-label 001")

    fig = plt.figure()
    ax = plt.subplot(111)
    ax.set_xlabel("x-label 001")
    ax.plot(xdata, ydata1, color='blue', xunits="sec")

    fig = plt.figure()
    ax = plt.subplot(111)
    ax.set_xlabel("x-label 001")
    ax.plot(xdata, ydata1, color='blue', xunits="sec")
    ax.set_xlabel("x-label 003")

    fig = plt.figure()
    ax = plt.subplot(111)
    ax.plot(xdata, ydata1, color='blue', xunits="sec")
    ax.plot(xdata, ydata2, color='green', xunits="hour")
    ax.set_xlabel("x-label 004")

    # See SF bug 2846058
    # https://sourceforge.net/tracker/?func=detail&aid=2846058&group_id=80706&atid=560720
    fig = plt.figure()
    ax = plt.subplot(111)
    ax.plot(xdata, ydata1, color='blue', xunits="sec")
    ax.plot(xdata, ydata2, color='green', xunits="hour")
    ax.set_xlabel("x-label 005")
    ax.autoscale_view()


@image_comparison(baseline_images=["formatter_large_small"])
def test_formatter_large_small():
    # github issue #617, pull #619
    fig, ax = plt.subplots(1)
    x = [0.500000001, 0.500000002]
    y = [1e64, 1.1e64]
    ax.plot(x, y)


@image_comparison(baseline_images=["twin_axis_locaters_formatters"])
def test_twin_axis_locaters_formatters():
    vals = np.linspace(0, 1, num=5, endpoint=True)
    locs = np.sin(np.pi * vals / 2.0)

    majl = plt.FixedLocator(locs)
    minl = plt.FixedLocator([0.1, 0.2, 0.3])

    fig = plt.figure()
    ax1 = fig.add_subplot(1, 1, 1)
    ax1.plot([0.1, 100], [0, 1])
    ax1.yaxis.set_major_locator(majl)
    ax1.yaxis.set_minor_locator(minl)
    ax1.yaxis.set_major_formatter(plt.FormatStrFormatter('%08.2lf'))
    ax1.yaxis.set_minor_formatter(plt.FixedFormatter(['tricks', 'mind', 'jedi']))

    ax1.xaxis.set_major_locator(plt.LinearLocator())
    ax1.xaxis.set_minor_locator(plt.FixedLocator([15, 35, 55, 75]))
    ax1.xaxis.set_major_formatter(plt.FormatStrFormatter('%05.2lf'))
    ax1.xaxis.set_minor_formatter(plt.FixedFormatter(['c', '3', 'p', 'o']))
    ax2 = ax1.twiny()
    ax3 = ax1.twinx()


@cleanup
def test_twinx_cla():
    fig, ax = plt.subplots()
    ax2 = ax.twinx()
    ax3 = ax2.twiny()
    plt.draw()
    assert_false(ax2.xaxis.get_visible())
    assert_false(ax2.patch.get_visible())
    ax2.cla()
    ax3.cla()

    assert_false(ax2.xaxis.get_visible())
    assert_false(ax2.patch.get_visible())
    assert_true(ax2.yaxis.get_visible())

    assert_true(ax3.xaxis.get_visible())
    assert_false(ax3.patch.get_visible())
    assert_false(ax3.yaxis.get_visible())

    assert_true(ax.xaxis.get_visible())
    assert_true(ax.patch.get_visible())
    assert_true(ax.yaxis.get_visible())


@image_comparison(baseline_images=["minorticks_on_rcParams_both"], extensions=['png'])
def test_minorticks_on_rcParams_both():
    fig = plt.figure()
    matplotlib.rcParams['xtick.minor.visible'] = True
    matplotlib.rcParams['ytick.minor.visible'] = True

    plt.plot([0, 1], [0, 1])
    plt.axis([0, 1, 0, 1])


@image_comparison(baseline_images=["autoscale_tiny_range"], remove_text=True)
def test_autoscale_tiny_range():
    # github pull #904
    fig, ax = plt.subplots(2, 2)
    ax = ax.flatten()
    for i in xrange(4):
        y1 = 10**(-11 - i)
        ax[i].plot([0, 1], [1, 1 + y1])


@image_comparison(baseline_images=['offset_points'],
                  remove_text=True)
def test_basic_annotate():
    # Setup some data
    t = np.arange(0.0, 5.0, 0.01)
    s = np.cos(2.0*np.pi * t)

    # Offset Points

    fig = plt.figure()
    ax = fig.add_subplot(111, autoscale_on=False, xlim=(-1, 5), ylim=(-3, 5))
    line, = ax.plot(t, s, lw=3, color='purple')

    ax.annotate('local max', xy=(3, 1), xycoords='data',
                xytext=(3, 3), textcoords='offset points')


@image_comparison(baseline_images=['polar_axes'])
def test_polar_annotations():
    # you can specify the xypoint and the xytext in different
    # positions and coordinate systems, and optionally turn on a
    # connecting line and mark the point with a marker.  Annotations
    # work on polar axes too.  In the example below, the xy point is
    # in native coordinates (xycoords defaults to 'data').  For a
    # polar axes, this is in (theta, radius) space.  The text in this
    # example is placed in the fractional figure coordinate system.
    # Text keyword args like horizontal and vertical alignment are
    # respected

    # Setup some data
    r = np.arange(0.0, 1.0, 0.001)
    theta = 2.0 * 2.0 * np.pi * r

    fig = plt.figure()
    ax = fig.add_subplot(111, polar=True)
    line, = ax.plot(theta, r, color='#ee8d18', lw=3)
    line, = ax.plot((0, 0), (0, 1), color="#0000ff", lw=1)

    ind = 800
    thisr, thistheta = r[ind], theta[ind]
    ax.plot([thistheta], [thisr], 'o')
    ax.annotate('a polar annotation',
                xy=(thistheta, thisr),  # theta, radius
                xytext=(0.05, 0.05),    # fraction, fraction
                textcoords='figure fraction',
                arrowprops=dict(facecolor='black', shrink=0.05),
                horizontalalignment='left',
                verticalalignment='baseline',
                )


@image_comparison(baseline_images=['polar_coords'],
                  remove_text=True)
def test_polar_coord_annotations():
    # You can also use polar notation on a catesian axes.  Here the
    # native coordinate system ('data') is cartesian, so you need to
    # specify the xycoords and textcoords as 'polar' if you want to
    # use (theta, radius)
    from matplotlib.patches import Ellipse
    el = Ellipse((0, 0), 10, 20, facecolor='r', alpha=0.5)

    fig = plt.figure()
    ax = fig.add_subplot(111, aspect='equal')

    ax.add_artist(el)
    el.set_clip_box(ax.bbox)

    ax.annotate('the top',
                xy=(np.pi/2., 10.),      # theta, radius
                xytext=(np.pi/3, 20.),   # theta, radius
                xycoords='polar',
                textcoords='polar',
                arrowprops=dict(facecolor='black', shrink=0.05),
                horizontalalignment='left',
                verticalalignment='baseline',
                clip_on=True,  # clip to the axes bounding box
                )

    ax.set_xlim(-20, 20)
    ax.set_ylim(-20, 20)


@image_comparison(baseline_images=['fill_units'], extensions=['png'],
                  savefig_kwarg={'dpi': 60})
def test_fill_units():
    from datetime import datetime
    import matplotlib.testing.jpl_units as units
    units.register()

    # generate some data
    t = units.Epoch("ET", dt=datetime(2009, 4, 27))
    value = 10.0 * units.deg
    day = units.Duration("ET", 24.0 * 60.0 * 60.0)

    fig = plt.figure()

    # Top-Left
    ax1 = fig.add_subplot(221)
    ax1.plot([t], [value], yunits='deg', color='red')
    ax1.fill([733525.0, 733525.0, 733526.0, 733526.0],
             [0.0, 0.0, 90.0, 0.0], 'b')

    # Top-Right
    ax2 = fig.add_subplot(222)
    ax2.plot([t], [value], yunits='deg', color='red')
    ax2.fill([t,      t,      t+day,     t+day],
             [0.0,  0.0,  90.0,    0.0], 'b')

    # Bottom-Left
    ax3 = fig.add_subplot(223)
    ax3.plot([t], [value], yunits='deg', color='red')
    ax3.fill([733525.0, 733525.0, 733526.0, 733526.0],
             [0*units.deg,  0*units.deg,  90*units.deg,    0*units.deg], 'b')

    # Bottom-Right
    ax4 = fig.add_subplot(224)
    ax4.plot([t], [value], yunits='deg', color='red')
    ax4.fill([t,      t,      t+day,     t+day],
             [0*units.deg,  0*units.deg,  90*units.deg,    0*units.deg],
             facecolor="blue")

    fig.autofmt_xdate()


@image_comparison(baseline_images=['single_point', 'single_point'])
def test_single_point():
    # Issue #1796: don't let lines.marker affect the grid
    matplotlib.rcParams['lines.marker'] = 'o'
    matplotlib.rcParams['axes.grid'] = True

    fig = plt.figure()
    plt.subplot(211)
    plt.plot([0], [0], 'o')

    plt.subplot(212)
    plt.plot([1], [1], 'o')

    # Reuse testcase from above for a labeled data test
    data = {'a':[0], 'b':[1]}

    fig = plt.figure()
    plt.subplot(211)
    plt.plot('a', 'a', 'o', data=data)

    plt.subplot(212)
    plt.plot('b','b', 'o', data=data)


@image_comparison(baseline_images=['single_date'])
def test_single_date():
    time1 = [721964.0]
    data1 = [-65.54]

    fig = plt.figure()
    plt.subplot(211)
    plt.plot_date(time1, data1, 'o', color='r')

    plt.subplot(212)
    plt.plot(time1, data1, 'o', color='r')


@image_comparison(baseline_images=['shaped_data'])
def test_shaped_data():
    xdata = np.array([[0.53295185,  0.23052951,  0.19057629,  0.66724975,  0.96577916,
                       0.73136095,  0.60823287,  0.01792100,  0.29744742,  0.27164665],
                      [0.27980120,  0.25814229,  0.02818193,  0.12966456,  0.57446277,
                       0.58167607,  0.71028245,  0.69112737,  0.89923072,  0.99072476],
                      [0.81218578,  0.80464528,  0.76071809,  0.85616314,  0.12757994,
                       0.94324936,  0.73078663,  0.09658102,  0.60703967,  0.77664978],
                      [0.28332265,  0.81479711,  0.86985333,  0.43797066,  0.32540082,
                       0.43819229,  0.92230363,  0.49414252,  0.68168256,  0.05922372],
                      [0.10721335,  0.93904142,  0.79163075,  0.73232848,  0.90283839,
                       0.68408046,  0.25502302,  0.95976614,  0.59214115,  0.13663711],
                      [0.28087456,  0.33127607,  0.15530412,  0.76558121,  0.83389773,
                       0.03735974,  0.98717738,  0.71432229,  0.54881366,  0.86893953],
                      [0.77995937,  0.99555600,  0.29688434,  0.15646162,  0.05184800,
                       0.37161935,  0.12998491,  0.09377296,  0.36882507,  0.36583435],
                      [0.37851836,  0.05315792,  0.63144617,  0.25003433,  0.69586032,
                       0.11393988,  0.92362096,  0.88045438,  0.93530252,  0.68275072],
                      [0.86486596,  0.83236675,  0.82960664,  0.57796630,  0.25724233,
                       0.84841095,  0.90862812,  0.64414887,  0.35652720,  0.71026066],
                      [0.01383268,  0.34060930,  0.76084285,  0.70800694,  0.87634056,
                       0.08213693,  0.54655021,  0.98123181,  0.44080053,  0.86815815]])

    y1 = np.arange(10)
    y1.shape = 1, 10

    y2 = np.arange(10)
    y2.shape = 10, 1

    fig = plt.figure()
    plt.subplot(411)
    plt.plot(y1)
    plt.subplot(412)
    plt.plot(y2)

    plt.subplot(413)
    assert_raises(ValueError, plt.plot, (y1, y2))

    plt.subplot(414)
    plt.plot(xdata[:, 1], xdata[1, :], 'o')


@image_comparison(baseline_images=['const_xy'])
def test_const_xy():
    fig = plt.figure()

    plt.subplot(311)
    plt.plot(np.arange(10), np.ones((10,)))

    plt.subplot(312)
    plt.plot(np.ones((10,)), np.arange(10))

    plt.subplot(313)
    plt.plot(np.ones((10,)), np.ones((10,)), 'o')


@image_comparison(baseline_images=['polar_wrap_180',
                                   'polar_wrap_360',
                                   ])
def test_polar_wrap():
    D2R = np.pi / 180.0

    fig = plt.figure()

    plt.subplot(111, polar=True)

    plt.polar([179*D2R, -179*D2R], [0.2, 0.1], "b.-")
    plt.polar([179*D2R,  181*D2R], [0.2, 0.1], "g.-")
    plt.rgrids([0.05, 0.1, 0.15, 0.2, 0.25, 0.3])
    assert len(fig.axes) == 1, 'More than one polar axes created.'
    fig = plt.figure()

    plt.subplot(111, polar=True)
    plt.polar([2*D2R, -2*D2R], [0.2, 0.1], "b.-")
    plt.polar([2*D2R,  358*D2R], [0.2, 0.1], "g.-")
    plt.polar([358*D2R,  2*D2R], [0.2, 0.1], "r.-")
    plt.rgrids([0.05, 0.1, 0.15, 0.2, 0.25, 0.3])


@image_comparison(baseline_images=['polar_units', 'polar_units_2'])
def test_polar_units():
    import matplotlib.testing.jpl_units as units
    from nose.tools import assert_true
    units.register()

    pi = np.pi
    deg = units.UnitDbl(1.0, "deg")
    km = units.UnitDbl(1.0, "km")

    x1 = [pi/6.0, pi/4.0, pi/3.0, pi/2.0]
    x2 = [30.0*deg, 45.0*deg, 60.0*deg, 90.0*deg]

    y1 = [1.0, 2.0, 3.0, 4.0]
    y2 = [4.0, 3.0, 2.0, 1.0]

    fig = plt.figure()

    plt.polar(x2, y1, color="blue")

    # polar(x2, y1, color = "red", xunits="rad")
    # polar(x2, y2, color = "green")

    fig = plt.figure()

    # make sure runits and theta units work
    y1 = [y*km for y in y1]
    plt.polar(x2, y1, color="blue", thetaunits="rad", runits="km")
    assert_true(isinstance(plt.gca().get_xaxis().get_major_formatter(), units.UnitDblFormatter))


@image_comparison(baseline_images=['polar_rmin'])
def test_polar_rmin():
    r = np.arange(0, 3.0, 0.01)
    theta = 2*np.pi*r

    fig = plt.figure()
    ax = fig.add_axes([0.1, 0.1, 0.8, 0.8], polar=True)
    ax.plot(theta, r)
    ax.set_rmax(2.0)
    ax.set_rmin(0.5)


@image_comparison(baseline_images=['polar_theta_position'])
def test_polar_theta_position():
    r = np.arange(0, 3.0, 0.01)
    theta = 2*np.pi*r

    fig = plt.figure()
    ax = fig.add_axes([0.1, 0.1, 0.8, 0.8], polar=True)
    ax.plot(theta, r)
    ax.set_theta_zero_location("NW")
    ax.set_theta_direction('clockwise')


@image_comparison(baseline_images=['polar_rlabel_position'])
def test_polar_rlabel_position():
    fig = plt.figure()
    ax = fig.add_subplot(111, projection='polar')
    ax.set_rlabel_position(315)


@image_comparison(baseline_images=['axvspan_epoch'])
def test_axvspan_epoch():
    from datetime import datetime
    import matplotlib.testing.jpl_units as units
    units.register()

    # generate some data
    t0 = units.Epoch("ET", dt=datetime(2009, 1, 20))
    tf = units.Epoch("ET", dt=datetime(2009, 1, 21))

    dt = units.Duration("ET", units.day.convert("sec"))

    fig = plt.figure()

    plt.axvspan(t0, tf, facecolor="blue", alpha=0.25)

    ax = plt.gca()
    ax.set_xlim(t0 - 5.0*dt, tf + 5.0*dt)


@image_comparison(baseline_images=['axhspan_epoch'])
def test_axhspan_epoch():
    from datetime import datetime
    import matplotlib.testing.jpl_units as units
    units.register()

    # generate some data
    t0 = units.Epoch("ET", dt=datetime(2009, 1, 20))
    tf = units.Epoch("ET", dt=datetime(2009, 1, 21))

    dt = units.Duration("ET", units.day.convert("sec"))

    fig = plt.figure()

    plt.axhspan(t0, tf, facecolor="blue", alpha=0.25)

    ax = plt.gca()
    ax.set_ylim(t0 - 5.0*dt, tf + 5.0*dt)


@image_comparison(baseline_images=['hexbin_extent', 'hexbin_extent'],
                  remove_text=True, extensions=['png'])
def test_hexbin_extent():
    # this test exposes sf bug 2856228
    fig = plt.figure()

    ax = fig.add_subplot(111)
    data = np.arange(2000.)/2000.
    data.shape = 2, 1000
    x, y = data

    ax.hexbin(x, y, extent=[.1, .3, .6, .7])

    # Reuse testcase from above for a labeled data test
    data = {"x": x, "y": y}

    fig = plt.figure()
    ax = fig.add_subplot(111)
    ax.hexbin("x", "y", extent=[.1, .3, .6, .7], data=data)


@image_comparison(baseline_images=['hexbin_empty'], remove_text=True,
	extensions=['png'])
def test_hexbin_empty():
    # From #3886: creating hexbin from empty dataset raises ValueError
    ax = plt.gca()
    ax.hexbin([], [])

@cleanup
def test_hexbin_pickable():
    # From #1973: Test that picking a hexbin collection works
    class FauxMouseEvent:
        def __init__(self, x, y):
            self.x = x
            self.y = y

    fig = plt.figure()

    ax = fig.add_subplot(111)
    data = np.arange(200.)/200.
    data.shape = 2, 100
    x, y = data
    hb = ax.hexbin(x, y, extent=[.1, .3, .6, .7], picker=-1)

    assert hb.contains(FauxMouseEvent(400, 300))[0]


@image_comparison(baseline_images=['hexbin_log'],
                  remove_text=True,
                  extensions=['png'])
def test_hexbin_log():
    # Issue #1636
    fig = plt.figure()

    np.random.seed(0)
    n = 100000
    x = np.random.standard_normal(n)
    y = 2.0 + 3.0 * x + 4.0 * np.random.standard_normal(n)
    y = np.power(2, y * 0.5)
    ax = fig.add_subplot(111)
    ax.hexbin(x, y, yscale='log')


@cleanup
def test_inverted_limits():
    # Test gh:1553
    # Calling invert_xaxis prior to plotting should not disable autoscaling
    # while still maintaining the inverted direction
    fig = plt.figure()
    ax = fig.gca()
    ax.invert_xaxis()
    ax.plot([-5, -3, 2, 4], [1, 2, -3, 5])

    assert ax.get_xlim() == (4, -5)
    assert ax.get_ylim() == (-3, 5)
    plt.close()

    fig = plt.figure()
    ax = fig.gca()
    ax.invert_yaxis()
    ax.plot([-5, -3, 2, 4], [1, 2, -3, 5])

    assert ax.get_xlim() == (-5, 4)
    assert ax.get_ylim() == (5, -3)
    plt.close()


@image_comparison(baseline_images=['nonfinite_limits'])
def test_nonfinite_limits():
    x = np.arange(0., np.e, 0.01)
    olderr = np.seterr(divide='ignore')  # silence divide by zero warning from log(0)
    try:
        y = np.log(x)
    finally:
        np.seterr(**olderr)
    x[len(x)//2] = np.nan
    fig = plt.figure()
    ax = fig.add_subplot(111)
    ax.plot(x, y)


@image_comparison(baseline_images=['imshow', 'imshow'],
                  remove_text=True)
def test_imshow():
    # Create a NxN image
    N = 100
    (x, y) = np.indices((N, N))
    x -= N//2
    y -= N//2
    r = np.sqrt(x**2+y**2-x*y)

    # Create a contour plot at N/4 and extract both the clip path and transform
    fig = plt.figure()
    ax = fig.add_subplot(111)

    ax.imshow(r)

    # Reuse testcase from above for a labeled data test
    data={"r": r}
    fig = plt.figure()
    ax = fig.add_subplot(111)
    ax.imshow("r", data=data)


@image_comparison(baseline_images=['imshow_clip'])
def test_imshow_clip():
    # As originally reported by Gellule Xg <gellule.xg@free.fr>

    # Create a NxN image
    N = 100
    (x, y) = np.indices((N, N))
    x -= N//2
    y -= N//2
    r = np.sqrt(x**2+y**2-x*y)

    # Create a contour plot at N/4 and extract both the clip path and transform
    fig = plt.figure()
    ax = fig.add_subplot(111)

    c = ax.contour(r, [N/4])
    x = c.collections[0]
    clipPath = x.get_paths()[0]
    clipTransform = x.get_transform()

    from matplotlib.transforms import TransformedPath
    clip_path = TransformedPath(clipPath, clipTransform)

    # Plot the image clipped by the contour
    ax.imshow(r, clip_path=clip_path)


@image_comparison(baseline_images=['polycollection_joinstyle'],
                  remove_text=True)
def test_polycollection_joinstyle():
    # Bug #2890979 reported by Matthew West

    from matplotlib import collections as mcoll

    fig = plt.figure()
    ax = fig.add_subplot(111)
    verts = np.array([[1, 1], [1, 2], [2, 2], [2, 1]])
    c = mcoll.PolyCollection([verts], linewidths=40)
    ax.add_collection(c)
    ax.set_xbound(0, 3)
    ax.set_ybound(0, 3)


@image_comparison(baseline_images=['fill_between_interpolate'],
                  remove_text=True)
def test_fill_between_interpolate():
    x = np.arange(0.0, 2, 0.02)
    y1 = np.sin(2*np.pi*x)
    y2 = 1.2*np.sin(4*np.pi*x)

    fig = plt.figure()
    ax = fig.add_subplot(211)
    ax.plot(x, y1, x, y2, color='black')
    ax.fill_between(x, y1, y2, where=y2 >= y1, facecolor='white', hatch='/', interpolate=True)
    ax.fill_between(x, y1, y2, where=y2 <= y1, facecolor='red', interpolate=True)

    # Test support for masked arrays.
    y2 = np.ma.masked_greater(y2, 1.0)
    # Test that plotting works for masked arrays with the first element masked
    y2[0] = np.ma.masked
    ax1 = fig.add_subplot(212, sharex=ax)
    ax1.plot(x, y1, x, y2, color='black')
    ax1.fill_between(x, y1, y2, where=y2 >= y1, facecolor='green', interpolate=True)
    ax1.fill_between(x, y1, y2, where=y2 <= y1, facecolor='red', interpolate=True)


@image_comparison(baseline_images=['symlog'])
def test_symlog():
    x = np.array([0, 1, 2, 4, 6, 9, 12, 24])
    y = np.array([1000000, 500000, 100000, 100, 5, 0, 0, 0])

    fig = plt.figure()
    ax = fig.add_subplot(111)
    ax.plot(x, y)
    ax.set_yscale('symlog')
    ax.set_xscale = ('linear')
    ax.set_ylim(-1, 10000000)


@image_comparison(baseline_images=['symlog2'],
                  remove_text=True)
def test_symlog2():
    # Numbers from -50 to 50, with 0.1 as step
    x = np.arange(-50, 50, 0.001)

    fig = plt.figure()
    ax = fig.add_subplot(511)
    # Plots a simple linear function 'f(x) = x'
    ax.plot(x, x)
    ax.set_xscale('symlog', linthreshx=20.0)
    ax.grid(True)

    ax = fig.add_subplot(512)
    # Plots a simple linear function 'f(x) = x'
    ax.plot(x, x)
    ax.set_xscale('symlog', linthreshx=2.0)
    ax.grid(True)

    ax = fig.add_subplot(513)
    # Plots a simple linear function 'f(x) = x'
    ax.plot(x, x)
    ax.set_xscale('symlog', linthreshx=1.0)
    ax.grid(True)

    ax = fig.add_subplot(514)
    # Plots a simple linear function 'f(x) = x'
    ax.plot(x, x)
    ax.set_xscale('symlog', linthreshx=0.1)
    ax.grid(True)

    ax = fig.add_subplot(515)
    # Plots a simple linear function 'f(x) = x'
    ax.plot(x, x)
    ax.set_xscale('symlog', linthreshx=0.01)
    ax.grid(True)
    ax.set_ylim(-0.1, 0.1)


@cleanup
def test_pcolorargs():
    # Smoketest to catch issue found in gh:5205
    x = [-1.5, -1.0, -0.5, 0.0, 0.5, 1.0, 1.5]
    y = [-1.5, -1.25, -1.0, -0.75, -0.5, -0.25, 0,
         0.25, 0.5, 0.75, 1.0, 1.25, 1.5]
    X, Y = np.meshgrid(x, y)
    Z = np.hypot(X, Y)

    plt.pcolor(Z)
    plt.pcolor(list(Z))
    plt.pcolor(x, y, Z)
    plt.pcolor(X, Y, list(Z))


@image_comparison(baseline_images=['pcolormesh'], remove_text=True)
def test_pcolormesh():
    n = 12
    x = np.linspace(-1.5, 1.5, n)
    y = np.linspace(-1.5, 1.5, n*2)
    X, Y = np.meshgrid(x, y)
    Qx = np.cos(Y) - np.cos(X)
    Qz = np.sin(Y) + np.sin(X)
    Qx = (Qx + 1.1)
    Z = np.sqrt(X**2 + Y**2)/5
    Z = (Z - Z.min()) / (Z.max() - Z.min())

    # The color array can include masked values:
    Zm = ma.masked_where(np.fabs(Qz) < 0.5*np.amax(Qz), Z)

    fig = plt.figure()
    ax = fig.add_subplot(131)
    ax.pcolormesh(Qx, Qz, Z, lw=0.5, edgecolors='k')

    ax = fig.add_subplot(132)
    ax.pcolormesh(Qx, Qz, Z, lw=2, edgecolors=['b', 'w'])

    ax = fig.add_subplot(133)
    ax.pcolormesh(Qx, Qz, Z, shading="gouraud")


@image_comparison(baseline_images=['pcolormesh_datetime_axis'],
                  extensions=['png'], remove_text=False)
def test_pcolormesh_datetime_axis():
    fig = plt.figure()
    fig.subplots_adjust(hspace=0.4, top=0.98, bottom=.15)
    base = datetime.datetime(2013, 1, 1)
    x = np.array([base + datetime.timedelta(days=d) for d in range(21)])
    y = np.arange(21)
    z1, z2 = np.meshgrid(np.arange(20), np.arange(20))
    z = z1 * z2
    plt.subplot(221)
    plt.pcolormesh(x[:-1], y[:-1], z)
    plt.subplot(222)
    plt.pcolormesh(x, y, z)
    x = np.repeat(x[np.newaxis], 21, axis=0)
    y = np.repeat(y[:, np.newaxis], 21, axis=1)
    plt.subplot(223)
    plt.pcolormesh(x[:-1, :-1], y[:-1, :-1], z)
    plt.subplot(224)
    plt.pcolormesh(x, y, z)
    for ax in fig.get_axes():
        for label in ax.get_xticklabels():
            label.set_ha('right')
            label.set_rotation(30)


@image_comparison(baseline_images=['pcolor_datetime_axis'],
                  extensions=['png'], remove_text=False)
def test_pcolor_datetime_axis():
    fig = plt.figure()
    fig.subplots_adjust(hspace=0.4, top=0.98, bottom=.15)
    base = datetime.datetime(2013, 1, 1)
    x = np.array([base + datetime.timedelta(days=d) for d in range(21)])
    y = np.arange(21)
    z1, z2 = np.meshgrid(np.arange(20), np.arange(20))
    z = z1 * z2
    plt.subplot(221)
    plt.pcolor(x[:-1], y[:-1], z)
    plt.subplot(222)
    plt.pcolor(x, y, z)
    x = np.repeat(x[np.newaxis], 21, axis=0)
    y = np.repeat(y[:, np.newaxis], 21, axis=1)
    plt.subplot(223)
    plt.pcolor(x[:-1, :-1], y[:-1, :-1], z)
    plt.subplot(224)
    plt.pcolor(x, y, z)
    for ax in fig.get_axes():
        for label in ax.get_xticklabels():
            label.set_ha('right')
            label.set_rotation(30)


@cleanup
def test_pcolorargs():
    n = 12
    x = np.linspace(-1.5, 1.5, n)
    y = np.linspace(-1.5, 1.5, n*2)
    X, Y = np.meshgrid(x, y)
    Z = np.sqrt(X**2 + Y**2)/5

    _, ax = plt.subplots()
    assert_raises(TypeError, ax.pcolormesh, y, x, Z)
    assert_raises(TypeError, ax.pcolormesh, X, Y, Z.T)
    assert_raises(TypeError, ax.pcolormesh, x, y, Z[:-1, :-1],
                  shading="gouraud")
    assert_raises(TypeError, ax.pcolormesh, X, Y, Z[:-1, :-1],
                  shading="gouraud")


@image_comparison(baseline_images=['canonical'])
def test_canonical():
    fig, ax = plt.subplots()
    ax.plot([1, 2, 3])


@image_comparison(baseline_images=['arc_ellipse'],
                  remove_text=True)
def test_arc_ellipse():
    from matplotlib import patches
    xcenter, ycenter = 0.38, 0.52
    width, height = 1e-1, 3e-1
    angle = -30

    theta = np.arange(0.0, 360.0, 1.0)*np.pi/180.0
    x = width/2. * np.cos(theta)
    y = height/2. * np.sin(theta)

    rtheta = angle*np.pi/180.
    R = np.array([
        [np.cos(rtheta),  -np.sin(rtheta)],
        [np.sin(rtheta), np.cos(rtheta)],
        ])

    x, y = np.dot(R, np.array([x, y]))
    x += xcenter
    y += ycenter

    fig = plt.figure()
    ax = fig.add_subplot(211, aspect='auto')
    ax.fill(x, y, alpha=0.2, facecolor='yellow', edgecolor='yellow', linewidth=1, zorder=1)

    e1 = patches.Arc((xcenter, ycenter), width, height,
                     angle=angle, linewidth=2, fill=False, zorder=2)

    ax.add_patch(e1)

    ax = fig.add_subplot(212, aspect='equal')
    ax.fill(x, y, alpha=0.2, facecolor='green', edgecolor='green', zorder=1)
    e2 = patches.Arc((xcenter, ycenter), width, height,
                     angle=angle, linewidth=2, fill=False, zorder=2)

    ax.add_patch(e2)


@image_comparison(baseline_images=['units_strings'])
def test_units_strings():
    # Make sure passing in sequences of strings doesn't cause the unit
    # conversion registry to recurse infinitely
    Id = ['50', '100', '150', '200', '250']
    pout = ['0', '7.4', '11.4', '14.2', '16.3']
    fig = plt.figure()
    ax = fig.add_subplot(111)
    ax.plot(Id, pout)


@image_comparison(baseline_images=['markevery'],
                  remove_text=True)
def test_markevery():
    x = np.linspace(0, 10, 100)
    y = np.sin(x) * np.sqrt(x/10 + 0.5)

    # check marker only plot
    fig = plt.figure()
    ax = fig.add_subplot(111)
    ax.plot(x, y, 'o', label='default')
    ax.plot(x, y, 'd', markevery=None, label='mark all')
    ax.plot(x, y, 's', markevery=10, label='mark every 10')
    ax.plot(x, y, '+', markevery=(5, 20), label='mark every 5 starting at 10')
    ax.legend()


@image_comparison(baseline_images=['markevery_line'],
                  remove_text=True)
def test_markevery_line():
    x = np.linspace(0, 10, 100)
    y = np.sin(x) * np.sqrt(x/10 + 0.5)

    # check line/marker combos
    fig = plt.figure()
    ax = fig.add_subplot(111)
    ax.plot(x, y, '-o', label='default')
    ax.plot(x, y, '-d', markevery=None, label='mark all')
    ax.plot(x, y, '-s', markevery=10, label='mark every 10')
    ax.plot(x, y, '-+', markevery=(5, 20), label='mark every 5 starting at 10')
    ax.legend()


@image_comparison(baseline_images=['markevery_linear_scales'],
                  remove_text=True)
def test_markevery_linear_scales():
    cases = [None,
             8,
             (30, 8),
             [16, 24, 30], [0, -1],
             slice(100, 200, 3),
             0.1, 0.3, 1.5,
             (0.0, 0.1), (0.45, 0.1)]

    cols = 3
    gs = matplotlib.gridspec.GridSpec(len(cases) // cols + 1, cols)

    delta = 0.11
    x = np.linspace(0, 10 - 2 * delta, 200) + delta
    y = np.sin(x) + 1.0 + delta

    for i, case in enumerate(cases):
        row = (i // cols)
        col = i % cols
        plt.subplot(gs[row, col])
        plt.title('markevery=%s' % str(case))
        plt.plot(x, y, 'o', ls='-', ms=4,  markevery=case)


@image_comparison(baseline_images=['markevery_linear_scales_zoomed'],
                  remove_text=True)
def test_markevery_linear_scales_zoomed():
    cases = [None,
             8,
             (30, 8),
             [16, 24, 30], [0, -1],
             slice(100, 200, 3),
             0.1, 0.3, 1.5,
             (0.0, 0.1), (0.45, 0.1)]

    cols = 3
    gs = matplotlib.gridspec.GridSpec(len(cases) // cols + 1, cols)

    delta = 0.11
    x = np.linspace(0, 10 - 2 * delta, 200) + delta
    y = np.sin(x) + 1.0 + delta

    for i, case in enumerate(cases):
        row = (i // cols)
        col = i % cols
        plt.subplot(gs[row, col])
        plt.title('markevery=%s' % str(case))
        plt.plot(x, y, 'o', ls='-', ms=4,  markevery=case)
        plt.xlim((6, 6.7))
        plt.ylim((1.1, 1.7))


@image_comparison(baseline_images=['markevery_log_scales'],
                  remove_text=True)
def test_markevery_log_scales():
    cases = [None,
             8,
             (30, 8),
             [16, 24, 30], [0, -1],
             slice(100, 200, 3),
             0.1, 0.3, 1.5,
             (0.0, 0.1), (0.45, 0.1)]

    cols = 3
    gs = matplotlib.gridspec.GridSpec(len(cases) // cols + 1, cols)

    delta = 0.11
    x = np.linspace(0, 10 - 2 * delta, 200) + delta
    y = np.sin(x) + 1.0 + delta

    for i, case in enumerate(cases):
        row = (i // cols)
        col = i % cols
        plt.subplot(gs[row, col])
        plt.title('markevery=%s' % str(case))
        plt.xscale('log')
        plt.yscale('log')
        plt.plot(x, y, 'o', ls='-', ms=4,  markevery=case)


@image_comparison(baseline_images=['markevery_polar'],
                  remove_text=True)
def test_markevery_polar():
    cases = [None,
             8,
             (30, 8),
             [16, 24, 30], [0, -1],
             slice(100, 200, 3),
             0.1, 0.3, 1.5,
             (0.0, 0.1), (0.45, 0.1)]

    cols = 3
    gs = matplotlib.gridspec.GridSpec(len(cases) // cols + 1, cols)

    r = np.linspace(0, 3.0, 200)
    theta = 2 * np.pi * r

    for i, case in enumerate(cases):
        row = (i // cols)
        col = i % cols
        plt.subplot(gs[row, col], polar=True)
        plt.title('markevery=%s' % str(case))
        plt.plot(theta, r, 'o', ls='-', ms=4,  markevery=case)


@image_comparison(baseline_images=['marker_edges'],
                  remove_text=True)
def test_marker_edges():
    x = np.linspace(0, 1, 10)
    fig = plt.figure()
    ax = fig.add_subplot(111)
    ax.plot(x, np.sin(x), 'y.', ms=30.0, mew=0, mec='r')
    ax.plot(x+0.1, np.sin(x), 'y.', ms=30.0, mew=1, mec='r')
    ax.plot(x+0.2, np.sin(x), 'y.', ms=30.0, mew=2, mec='b')


@image_comparison(baseline_images=['bar_tick_label_single',
                                   'bar_tick_label_single'],
                  extensions=['png'])
def test_bar_tick_label_single():
    # From 2516: plot bar with array of string labels for x axis
    ax = plt.gca()
    ax.bar(0, 1, tick_label='0')

    # Reuse testcase from above for a labeled data test
    data = {"a": 0, "b": 1}
    fig = plt.figure()
    ax = fig.add_subplot(111)
    ax = plt.gca()
    ax.bar("a", "b", tick_label='0', data=data)


@cleanup
def test_bar_ticklabel_fail():
    fig, ax = plt.subplots()
    ax.bar([], [])


@image_comparison(baseline_images=['bar_tick_label_multiple'],
                  extensions=['png'])
def test_bar_tick_label_multiple():
    # From 2516: plot bar with array of string labels for x axis
    ax = plt.gca()
    ax.bar([1, 2.5], [1, 2], width=[0.2, 0.5], tick_label=['a', 'b'],
           align='center')


@image_comparison(baseline_images=['barh_tick_label'],
                  extensions=['png'])
def test_barh_tick_label():
    # From 2516: plot barh with array of string labels for y axis
    ax = plt.gca()
    ax.barh([1, 2.5], [1, 2], height=[0.2, 0.5], tick_label=['a', 'b'],
            align='center')


@image_comparison(baseline_images=['hist_log'],
                  remove_text=True)
def test_hist_log():
    data0 = np.linspace(0, 1, 200)**3
    data = np.r_[1-data0, 1+data0]
    fig = plt.figure()
    ax = fig.add_subplot(111)
    ax.hist(data, fill=False, log=True)


@image_comparison(baseline_images=['hist_bar_empty'], remove_text=True,
	extensions=['png'])
def test_hist_bar_empty():
    # From #3886: creating hist from empty dataset raises ValueError
    ax = plt.gca()
    ax.hist([], histtype='bar')

@image_comparison(baseline_images=['hist_step_empty'], remove_text=True,
	extensions=['png'])
def test_hist_step_empty():
    # From #3886: creating hist from empty dataset raises ValueError
    ax = plt.gca()
    ax.hist([], histtype='step')

@image_comparison(baseline_images=['hist_steplog'], remove_text=True, tol=0.05)
def test_hist_steplog():
    np.random.seed(0)
    data = np.random.standard_normal(2000)
    data += -2.0 - np.min(data)
    data_pos = data + 2.1
    data_big = data_pos + 30
    weights = np.ones_like(data) * 1.e-5

    ax = plt.subplot(4, 1, 1)
    plt.hist(data, 100, histtype='stepfilled', log=True)

    ax = plt.subplot(4, 1, 2)
    plt.hist(data_pos, 100, histtype='stepfilled', log=True)

    ax = plt.subplot(4, 1, 3)
    plt.hist(data, 100, weights=weights, histtype='stepfilled', log=True)

    ax = plt.subplot(4, 1, 4)
    plt.hist(data_big, 100, histtype='stepfilled', log=True, orientation='horizontal')


@image_comparison(baseline_images=['hist_step_log_bottom'],
                  remove_text=True, extensions=['png'])
def test_hist_step_log_bottom():
    # check that bottom doesn't get overwritten by the 'minimum' on a
    # log scale histogram (https://github.com/matplotlib/matplotlib/pull/4608)
    np.random.seed(0)
    data = np.random.standard_normal(2000)
    fig = plt.figure()
    ax = fig.add_subplot(111)
    # normal hist (should clip minimum to 1/base)
    ax.hist(data, bins=10, log=True, histtype='stepfilled',
            alpha=0.5, color='b')
    # manual bottom < 1/base (previously buggy, see #4608)
    ax.hist(data, bins=10, log=True, histtype='stepfilled',
            alpha=0.5, color='g', bottom=1e-2)
    # manual bottom > 1/base
    ax.hist(data, bins=10, log=True, histtype='stepfilled',
            alpha=0.5, color='r', bottom=0.5)
    # array bottom with some less than 1/base (should clip to 1/base)
    ax.hist(data, bins=10, log=True, histtype='stepfilled',
            alpha=0.5, color='y', bottom=np.arange(10))
    ax.set_ylim(9e-3, 1e3)


def contour_dat():
    x = np.linspace(-3, 5, 150)
    y = np.linspace(-3, 5, 120)
    z = np.cos(x) + np.sin(y[:, np.newaxis])
    return x, y, z


@image_comparison(baseline_images=['contour_hatching'])
def test_contour_hatching():
    x, y, z = contour_dat()

    fig = plt.figure()
    ax = fig.add_subplot(111)
    cs = ax.contourf(x, y, z, hatches=['-', '/', '\\', '//'],
                     cmap=plt.get_cmap('gray'),
                     extend='both', alpha=0.5)


@image_comparison(baseline_images=['contour_colorbar'])
def test_contour_colorbar():
    x, y, z = contour_dat()

    fig = plt.figure()
    ax = fig.add_subplot(111)
    cs = ax.contourf(x, y, z, levels=np.arange(-1.8, 1.801, 0.2),
                     cmap=plt.get_cmap('RdBu'),
                     vmin=-0.6,
                     vmax=0.6,
                     extend='both')
    cs1 = ax.contour(x, y, z, levels=np.arange(-2.2, -0.599, 0.2),
                     colors=['y'],
                     linestyles='solid',
                     linewidths=2)
    cs2 = ax.contour(x, y, z, levels=np.arange(0.6, 2.2, 0.2),
                     colors=['c'],
                     linewidths=2)
    cbar = fig.colorbar(cs, ax=ax)
    cbar.add_lines(cs1)
    cbar.add_lines(cs2, erase=False)


@image_comparison(baseline_images=['hist2d', 'hist2d'])
def test_hist2d():
    np.random.seed(0)
    # make it not symetric in case we switch x and y axis
    x = np.random.randn(100)*2+5
    y = np.random.randn(100)-2
    fig = plt.figure()
    ax = fig.add_subplot(111)
    ax.hist2d(x, y, bins=10)

    # Reuse testcase from above for a labeled data test
    data = {"x": x, "y": y}
    fig = plt.figure()
    ax = fig.add_subplot(111)
    ax.hist2d("x", "y", bins=10, data=data)


@image_comparison(baseline_images=['hist2d_transpose'])
def test_hist2d_transpose():
    np.random.seed(0)
    # make sure the output from np.histogram is transposed before
    # passing to pcolorfast
    x = np.array([5]*100)
    y = np.random.randn(100)-2
    fig = plt.figure()
    ax = fig.add_subplot(111)
    ax.hist2d(x, y, bins=10)


@image_comparison(baseline_images=['scatter', 'scatter'])
def test_scatter_plot():
    ax = plt.axes()
    data = {"x": [3, 4, 2, 6], "y": [2, 5, 2, 3], "c": ['r', 'y', 'b', 'lime'],
            "s": [24, 15, 19, 29]}

    ax.scatter(data["x"], data["y"], c=data["c"], s=data["s"])

    # Reuse testcase from above for a labeled data test
    ax = plt.axes()
    ax.scatter("x", "y", c="c", s="s", data=data)


@image_comparison(baseline_images=['scatter_marker'], remove_text=True,
                  extensions=['png'])
def test_scatter_marker():
    fig, (ax0, ax1) = plt.subplots(ncols=2)
    ax0.scatter([3, 4, 2, 6], [2, 5, 2, 3],
                c=[(1, 0, 0), 'y', 'b', 'lime'],
                s=[60, 50, 40, 30],
                edgecolors=['k', 'r', 'g', 'b'],
                marker='s')
    ax1.scatter([3, 4, 2, 6], [2, 5, 2, 3],
                c=[(1, 0, 0), 'y', 'b', 'lime'],
                s=[60, 50, 40, 30],
                edgecolors=['k', 'r', 'g', 'b'],
                marker=mmarkers.MarkerStyle('o', fillstyle='top'))


@image_comparison(baseline_images=['scatter_2D'], remove_text=True,
                  extensions=['png'])
def test_scatter_2D():
    x = np.arange(3)
    y = np.arange(2)
    x, y = np.meshgrid(x, y)
    z = x + y
    fig, ax = plt.subplots()
    ax.scatter(x, y, c=z, s=200, edgecolors='face')


@cleanup
def test_as_mpl_axes_api():
    # tests the _as_mpl_axes api
    from matplotlib.projections.polar import PolarAxes
    import matplotlib.axes as maxes

    class Polar(object):
        def __init__(self):
            self.theta_offset = 0

        def _as_mpl_axes(self):
            # implement the matplotlib axes interface
            return PolarAxes, {'theta_offset': self.theta_offset}
    prj = Polar()
    prj2 = Polar()
    prj2.theta_offset = np.pi
    prj3 = Polar()

    # testing axes creation with plt.axes
    ax = plt.axes([0, 0, 1, 1], projection=prj)
    assert type(ax) == PolarAxes, \
        'Expected a PolarAxes, got %s' % type(ax)
    ax_via_gca = plt.gca(projection=prj)
    assert ax_via_gca is ax
    plt.close()

    # testing axes creation with gca
    ax = plt.gca(projection=prj)
    assert type(ax) == maxes._subplots._subplot_classes[PolarAxes], \
        'Expected a PolarAxesSubplot, got %s' % type(ax)
    ax_via_gca = plt.gca(projection=prj)
    assert ax_via_gca is ax
    # try getting the axes given a different polar projection
    ax_via_gca = plt.gca(projection=prj2)
    assert ax_via_gca is not ax
    assert ax.get_theta_offset() == 0, ax.get_theta_offset()
    assert ax_via_gca.get_theta_offset() == np.pi, ax_via_gca.get_theta_offset()
    # try getting the axes given an == (not is) polar projection
    ax_via_gca = plt.gca(projection=prj3)
    assert ax_via_gca is ax
    plt.close()

    # testing axes creation with subplot
    ax = plt.subplot(121, projection=prj)
    assert type(ax) == maxes._subplots._subplot_classes[PolarAxes], \
        'Expected a PolarAxesSubplot, got %s' % type(ax)
    plt.close()


@image_comparison(baseline_images=['log_scales'])
def test_log_scales():
    fig = plt.figure()
    ax = plt.gca()
    plt.plot(np.log(np.linspace(0.1, 100)))
    ax.set_yscale('log', basey=5.5)
    ax.invert_yaxis()
    ax.set_xscale('log', basex=9.0)


@image_comparison(baseline_images=['stackplot_test_image',
                                   'stackplot_test_image'])
def test_stackplot():
    fig = plt.figure()
    x = np.linspace(0, 10, 10)
    y1 = 1.0 * x
    y2 = 2.0 * x + 1
    y3 = 3.0 * x + 2
    ax = fig.add_subplot(1, 1, 1)
    ax.stackplot(x, y1, y2, y3)
    ax.set_xlim((0, 10))
    ax.set_ylim((0, 70))

    # Reuse testcase from above for a labeled data test
    data={"x": x, "y1": y1, "y2": y2, "y3": y3}
    fig = plt.figure()
    ax = fig.add_subplot(1, 1, 1)
    ax.stackplot("x", "y1", "y2", "y3", data=data)
    ax.set_xlim((0, 10))
    ax.set_ylim((0, 70))


@image_comparison(baseline_images=['stackplot_test_baseline'],
                  remove_text=True)
def test_stackplot_baseline():
    np.random.seed(0)

    def layers(n, m):
        def bump(a):
            x = 1 / (.1 + np.random.random())
            y = 2 * np.random.random() - .5
            z = 10 / (.1 + np.random.random())
            for i in range(m):
                w = (i / float(m) - y) * z
                a[i] += x * np.exp(-w * w)
        a = np.zeros((m, n))
        for i in range(n):
            for j in range(5):
                bump(a[:, i])
        return a

    d = layers(3, 100)

    fig = plt.figure()

    plt.subplot(2, 2, 1)
    plt.stackplot(list(xrange(100)), d.T, baseline='zero')

    plt.subplot(2, 2, 2)
    plt.stackplot(list(xrange(100)), d.T, baseline='sym')

    plt.subplot(2, 2, 3)
    plt.stackplot(list(xrange(100)), d.T, baseline='wiggle')

    plt.subplot(2, 2, 4)
    plt.stackplot(list(xrange(100)), d.T, baseline='weighted_wiggle')


@image_comparison(baseline_images=['bxp_baseline'],
                  extensions=['png'],
                  savefig_kwarg={'dpi': 40})
def test_bxp_baseline():
    np.random.seed(937)
    logstats = matplotlib.cbook.boxplot_stats(
        np.random.lognormal(mean=1.25, sigma=1., size=(37, 4))
    )

    fig, ax = plt.subplots()
    ax.set_yscale('log')
    ax.bxp(logstats)


@image_comparison(baseline_images=['bxp_rangewhis'],
                  extensions=['png'],
                  savefig_kwarg={'dpi': 40})
def test_bxp_rangewhis():
    np.random.seed(937)
    logstats = matplotlib.cbook.boxplot_stats(
        np.random.lognormal(mean=1.25, sigma=1., size=(37, 4)),
        whis='range'
    )

    fig, ax = plt.subplots()
    ax.set_yscale('log')
    ax.bxp(logstats)


@image_comparison(baseline_images=['bxp_precentilewhis'],
                  extensions=['png'],
                  savefig_kwarg={'dpi': 40})
def test_bxp_precentilewhis():
    np.random.seed(937)
    logstats = matplotlib.cbook.boxplot_stats(
        np.random.lognormal(mean=1.25, sigma=1., size=(37, 4)),
        whis=[5, 95]
    )

    fig, ax = plt.subplots()
    ax.set_yscale('log')
    ax.bxp(logstats)


@image_comparison(baseline_images=['bxp_with_xlabels'],
                  extensions=['png'],
                  savefig_kwarg={'dpi': 40})
def test_bxp_with_xlabels():
    np.random.seed(937)
    logstats = matplotlib.cbook.boxplot_stats(
        np.random.lognormal(mean=1.25, sigma=1., size=(37, 4))
    )
    for stats, label in zip(logstats, list('ABCD')):
        stats['label'] = label

    fig, ax = plt.subplots()
    ax.set_yscale('log')
    ax.bxp(logstats)


@image_comparison(baseline_images=['bxp_horizontal'],
                  remove_text=True, extensions=['png'],
                  savefig_kwarg={'dpi': 40})
def test_bxp_horizontal():
    np.random.seed(937)
    logstats = matplotlib.cbook.boxplot_stats(
        np.random.lognormal(mean=1.25, sigma=1., size=(37, 4))
    )

    fig, ax = plt.subplots()
    ax.set_xscale('log')
    ax.bxp(logstats, vert=False)


@image_comparison(baseline_images=['bxp_with_ylabels'],
                  extensions=['png'],
                  savefig_kwarg={'dpi': 40})
def test_bxp_with_ylabels():
    np.random.seed(937)
    logstats = matplotlib.cbook.boxplot_stats(
        np.random.lognormal(mean=1.25, sigma=1., size=(37, 4))
    )
    for stats, label in zip(logstats, list('ABCD')):
        stats['label'] = label

    fig, ax = plt.subplots()
    ax.set_xscale('log')
    ax.bxp(logstats, vert=False)


@image_comparison(baseline_images=['bxp_patchartist'],
                  remove_text=True, extensions=['png'],
                  savefig_kwarg={'dpi': 40})
def test_bxp_patchartist():
    np.random.seed(937)
    logstats = matplotlib.cbook.boxplot_stats(
        np.random.lognormal(mean=1.25, sigma=1., size=(37, 4))
    )

    fig, ax = plt.subplots()
    ax.set_yscale('log')
    ax.bxp(logstats, patch_artist=True)


@image_comparison(baseline_images=['bxp_custompatchartist'],
                  remove_text=True, extensions=['png'],
                  savefig_kwarg={'dpi': 40})
def test_bxp_custompatchartist():
    np.random.seed(937)
    logstats = matplotlib.cbook.boxplot_stats(
        np.random.lognormal(mean=1.25, sigma=1., size=(37, 4))
    )

    fig, ax = plt.subplots()
    ax.set_yscale('log')
    boxprops = dict(facecolor='yellow', edgecolor='green', linestyle='dotted')
    ax.bxp(logstats, patch_artist=True, boxprops=boxprops)


@image_comparison(baseline_images=['bxp_customoutlier'],
                  remove_text=True, extensions=['png'],
                  savefig_kwarg={'dpi': 40})
def test_bxp_customoutlier():
    np.random.seed(937)
    logstats = matplotlib.cbook.boxplot_stats(
        np.random.lognormal(mean=1.25, sigma=1., size=(37, 4))
    )

    fig, ax = plt.subplots()
    ax.set_yscale('log')
    flierprops = dict(linestyle='none', marker='d', markerfacecolor='g')
    ax.bxp(logstats, flierprops=flierprops)


@image_comparison(baseline_images=['bxp_withmean_custompoint'],
                  remove_text=True, extensions=['png'],
                  savefig_kwarg={'dpi': 40})
def test_bxp_showcustommean():
    np.random.seed(937)
    logstats = matplotlib.cbook.boxplot_stats(
        np.random.lognormal(mean=1.25, sigma=1., size=(37, 4))
    )

    fig, ax = plt.subplots()
    ax.set_yscale('log')
    meanprops = dict(linestyle='none', marker='d', markerfacecolor='green')
    ax.bxp(logstats, showmeans=True, meanprops=meanprops)


@image_comparison(baseline_images=['bxp_custombox'],
                  remove_text=True, extensions=['png'],
                  savefig_kwarg={'dpi': 40})
def test_bxp_custombox():
    np.random.seed(937)
    logstats = matplotlib.cbook.boxplot_stats(
        np.random.lognormal(mean=1.25, sigma=1., size=(37, 4))
    )

    fig, ax = plt.subplots()
    ax.set_yscale('log')
    boxprops = dict(linestyle='--', color='b', linewidth=3)
    ax.bxp(logstats, boxprops=boxprops)


@image_comparison(baseline_images=['bxp_custommedian'],
                  remove_text=True, extensions=['png'],
                  savefig_kwarg={'dpi': 40})
def test_bxp_custommedian():
    np.random.seed(937)
    logstats = matplotlib.cbook.boxplot_stats(
        np.random.lognormal(mean=1.25, sigma=1., size=(37, 4))
    )

    fig, ax = plt.subplots()
    ax.set_yscale('log')
    medianprops = dict(linestyle='--', color='b', linewidth=3)
    ax.bxp(logstats, medianprops=medianprops)


@image_comparison(baseline_images=['bxp_customcap'],
                  remove_text=True, extensions=['png'],
                  savefig_kwarg={'dpi': 40})
def test_bxp_customcap():
    np.random.seed(937)
    logstats = matplotlib.cbook.boxplot_stats(
        np.random.lognormal(mean=1.25, sigma=1., size=(37, 4))
    )

    fig, ax = plt.subplots()
    ax.set_yscale('log')
    capprops = dict(linestyle='--', color='g', linewidth=3)
    ax.bxp(logstats, capprops=capprops)


@image_comparison(baseline_images=['bxp_customwhisker'],
                  remove_text=True, extensions=['png'],
                  savefig_kwarg={'dpi': 40})
def test_bxp_customwhisker():
    np.random.seed(937)
    logstats = matplotlib.cbook.boxplot_stats(
        np.random.lognormal(mean=1.25, sigma=1., size=(37, 4))
    )

    fig, ax = plt.subplots()
    ax.set_yscale('log')
    whiskerprops = dict(linestyle='-', color='m', linewidth=3)
    ax.bxp(logstats, whiskerprops=whiskerprops)


@image_comparison(baseline_images=['bxp_withnotch'],
                  remove_text=True, extensions=['png'],
                  savefig_kwarg={'dpi': 40})
def test_bxp_shownotches():
    np.random.seed(937)
    logstats = matplotlib.cbook.boxplot_stats(
        np.random.lognormal(mean=1.25, sigma=1., size=(37, 4))
    )

    fig, ax = plt.subplots()
    ax.set_yscale('log')
    ax.bxp(logstats, shownotches=True)


@image_comparison(baseline_images=['bxp_nocaps'],
                  remove_text=True, extensions=['png'],
                  savefig_kwarg={'dpi': 40})
def test_bxp_nocaps():
    np.random.seed(937)
    logstats = matplotlib.cbook.boxplot_stats(
        np.random.lognormal(mean=1.25, sigma=1., size=(37, 4))
    )

    fig, ax = plt.subplots()
    ax.set_yscale('log')
    ax.bxp(logstats, showcaps=False)


@image_comparison(baseline_images=['bxp_nobox'],
                  remove_text=True, extensions=['png'],
                  savefig_kwarg={'dpi': 40})
def test_bxp_nobox():
    np.random.seed(937)
    logstats = matplotlib.cbook.boxplot_stats(
        np.random.lognormal(mean=1.25, sigma=1., size=(37, 4))
    )

    fig, ax = plt.subplots()
    ax.set_yscale('log')
    ax.bxp(logstats, showbox=False)


@image_comparison(baseline_images=['bxp_withmean_point'],
                  remove_text=True, extensions=['png'],
                  savefig_kwarg={'dpi': 40})
def test_bxp_showmean():
    np.random.seed(937)
    logstats = matplotlib.cbook.boxplot_stats(
        np.random.lognormal(mean=1.25, sigma=1., size=(37, 4))
    )

    fig, ax = plt.subplots()
    ax.set_yscale('log')
    ax.bxp(logstats, showmeans=True, meanline=False)


@image_comparison(baseline_images=['bxp_withmean_line'],
                  remove_text=True, extensions=['png'],
                  savefig_kwarg={'dpi': 40})
def test_bxp_showmeanasline():
    np.random.seed(937)
    logstats = matplotlib.cbook.boxplot_stats(
        np.random.lognormal(mean=1.25, sigma=1., size=(37, 4))
    )

    fig, ax = plt.subplots()
    ax.set_yscale('log')
    ax.bxp(logstats, showmeans=True, meanline=True)


@image_comparison(baseline_images=['bxp_scalarwidth'],
                  remove_text=True, extensions=['png'],
                  savefig_kwarg={'dpi': 40})
def test_bxp_scalarwidth():
    np.random.seed(937)
    logstats = matplotlib.cbook.boxplot_stats(
        np.random.lognormal(mean=1.25, sigma=1., size=(37, 4))
    )

    fig, ax = plt.subplots()
    ax.set_yscale('log')
    ax.bxp(logstats, widths=0.25)


@image_comparison(baseline_images=['bxp_customwidths'],
                  remove_text=True, extensions=['png'],
                  savefig_kwarg={'dpi': 40})
def test_bxp_customwidths():
    np.random.seed(937)
    logstats = matplotlib.cbook.boxplot_stats(
        np.random.lognormal(mean=1.25, sigma=1., size=(37, 4))
    )

    fig, ax = plt.subplots()
    ax.set_yscale('log')
    ax.bxp(logstats, widths=[0.10, 0.25, 0.65, 0.85])


@image_comparison(baseline_images=['bxp_custompositions'],
                  remove_text=True, extensions=['png'],
                  savefig_kwarg={'dpi': 40})
def test_bxp_custompositions():
    np.random.seed(937)
    logstats = matplotlib.cbook.boxplot_stats(
        np.random.lognormal(mean=1.25, sigma=1., size=(37, 4))
    )

    fig, ax = plt.subplots()
    ax.set_yscale('log')
    ax.bxp(logstats, positions=[1, 5, 6, 7])


@cleanup
def test_bxp_bad_widths():
    np.random.seed(937)
    logstats = matplotlib.cbook.boxplot_stats(
        np.random.lognormal(mean=1.25, sigma=1., size=(37, 4))
    )

    fig, ax = plt.subplots()
    ax.set_yscale('log')
    assert_raises(ValueError, ax.bxp, logstats, widths=[1])


@cleanup
def test_bxp_bad_positions():
    np.random.seed(937)
    logstats = matplotlib.cbook.boxplot_stats(
        np.random.lognormal(mean=1.25, sigma=1., size=(37, 4))
    )

    fig, ax = plt.subplots()
    ax.set_yscale('log')
    assert_raises(ValueError, ax.bxp, logstats, positions=[2, 3])


@image_comparison(baseline_images=['boxplot', 'boxplot'], tol=1)
def test_boxplot():
    x = np.linspace(-7, 7, 140)
    x = np.hstack([-25, x, 25])
    fig, ax = plt.subplots()

    ax.boxplot([x, x], bootstrap=10000, notch=1)
    ax.set_ylim((-30, 30))

    # Reuse testcase from above for a labeled data test
    data={"x": [x, x]}
    fig, ax = plt.subplots()
    ax.boxplot("x", bootstrap=10000, notch=1, data=data)
    ax.set_ylim((-30, 30))


@image_comparison(baseline_images=['boxplot_sym2'],
                  remove_text=True, extensions=['png'])
def test_boxplot_sym2():
    x = np.linspace(-7, 7, 140)
    x = np.hstack([-25, x, 25])
    fig, [ax1, ax2] = plt.subplots(1, 2)

    ax1.boxplot([x, x], bootstrap=10000, sym='^')
    ax1.set_ylim((-30, 30))

    ax2.boxplot([x, x], bootstrap=10000, sym='g')
    ax2.set_ylim((-30, 30))


@image_comparison(baseline_images=['boxplot_sym'],
                  remove_text=True, extensions=['png'],
                  savefig_kwarg={'dpi': 40})
def test_boxplot_sym():
    x = np.linspace(-7, 7, 140)
    x = np.hstack([-25, x, 25])
    fig, ax = plt.subplots()

    ax.boxplot([x, x], sym='gs')
    ax.set_ylim((-30, 30))


@image_comparison(baseline_images=['boxplot_autorange_whiskers'])
def test_boxplot_autorange_whiskers():
    x = np.ones(140)
    x = np.hstack([0, x, 2])
    fig, ax = plt.subplots()

    ax.boxplot([x, x], bootstrap=10000, notch=1)
    ax.set_ylim((-5, 5))

def _rc_test_bxp_helper(ax, rc_dict):
    x = np.linspace(-7, 7, 140)
    x = np.hstack([-25, x, 25])
    with matplotlib.rc_context(rc_dict):
        ax.boxplot([x, x])
    return ax

@image_comparison(baseline_images=['boxplot_rc_parameters'],
                  savefig_kwarg={'dpi': 100}, remove_text=True, tol=1)
def test_boxplot_rc_parameters():
    fig, ax = plt.subplots(3)

    rc_axis0 = {
        'boxplot.notch':True,
        'boxplot.whiskers': [5, 95],
        'boxplot.bootstrap': 10000,

        'boxplot.flierprops.color': 'b',
        'boxplot.flierprops.marker': 'o',
        'boxplot.flierprops.markerfacecolor': 'g',
        'boxplot.flierprops.markeredgecolor': 'b',
        'boxplot.flierprops.markersize': 5,
        'boxplot.flierprops.linestyle': '--',
        'boxplot.flierprops.linewidth': 2.0,

        'boxplot.boxprops.color': 'r',
        'boxplot.boxprops.linewidth': 2.0,
        'boxplot.boxprops.linestyle': '--',

        'boxplot.capprops.color': 'c',
        'boxplot.capprops.linewidth': 2.0,
        'boxplot.capprops.linestyle': '--',

        'boxplot.medianprops.color': 'k',
        'boxplot.medianprops.linewidth': 2.0,
        'boxplot.medianprops.linestyle': '--',
    }

    rc_axis1 = {
        'boxplot.vertical': False,
        'boxplot.whiskers': 'range',
        'boxplot.patchartist': True,
    }

    rc_axis2 = {
        'boxplot.whiskers': 2.0,
        'boxplot.showcaps': False,
        'boxplot.showbox': False,
        'boxplot.showfliers': False,
        'boxplot.showmeans': True,
        'boxplot.meanline': True,

        'boxplot.meanprops.color': 'c',
        'boxplot.meanprops.linewidth': 2.0,
        'boxplot.meanprops.linestyle': '--',

        'boxplot.whiskerprops.color': 'r',
        'boxplot.whiskerprops.linewidth': 2.0,
        'boxplot.whiskerprops.linestyle': '-.',
    }
    dict_list = [rc_axis0, rc_axis1, rc_axis2]
    for axis, rc_axis in zip(ax, dict_list):
        _rc_test_bxp_helper(axis, rc_axis)

    assert (matplotlib.patches.PathPatch in
            [type(t) for t in ax[1].get_children()])


@image_comparison(baseline_images=['boxplot_with_CIarray'],
                  remove_text=True, extensions=['png'],
                  savefig_kwarg={'dpi': 40})
def test_boxplot_with_CIarray():
    x = np.linspace(-7, 7, 140)
    x = np.hstack([-25, x, 25])
    fig = plt.figure()
    ax = fig.add_subplot(111)
    CIs = np.array([[-1.5, 3.], [-1., 3.5]])

    # show 1 boxplot with mpl medians/conf. interfals, 1 with manual values
    ax.boxplot([x, x], bootstrap=10000, usermedians=[None, 1.0],
               conf_intervals=CIs, notch=1)
    ax.set_ylim((-30, 30))


@image_comparison(baseline_images=['boxplot_no_inverted_whisker'],
                  remove_text=True, extensions=['png'],
                  savefig_kwarg={'dpi': 40})
def test_boxplot_no_weird_whisker():
    x = np.array([3, 9000, 150, 88, 350, 200000, 1400, 960],
                 dtype=np.float64)
    ax1 = plt.axes()
    ax1.boxplot(x)
    ax1.set_yscale('log')
    ax1.yaxis.grid(False, which='minor')
    ax1.xaxis.grid(False)


@cleanup
def test_boxplot_bad_medians_1():
    x = np.linspace(-7, 7, 140)
    x = np.hstack([-25, x, 25])
    fig, ax = plt.subplots()
    assert_raises(ValueError, ax.boxplot, x,  usermedians=[1, 2])


@cleanup
def test_boxplot_bad_medians_2():
    x = np.linspace(-7, 7, 140)
    x = np.hstack([-25, x, 25])
    fig, ax = plt.subplots()
    assert_raises(ValueError, ax.boxplot, [x, x],  usermedians=[[1, 2], [1, 2]])


@cleanup
def test_boxplot_bad_ci_1():
    x = np.linspace(-7, 7, 140)
    x = np.hstack([-25, x, 25])
    fig, ax = plt.subplots()
    assert_raises(ValueError, ax.boxplot, [x, x],
                  conf_intervals=[[1, 2]])


@cleanup
def test_boxplot_bad_ci_2():
    x = np.linspace(-7, 7, 140)
    x = np.hstack([-25, x, 25])
    fig, ax = plt.subplots()
    assert_raises(ValueError, ax.boxplot, [x, x],
                  conf_intervals=[[1, 2], [1]])


@image_comparison(baseline_images=['boxplot_mod_artists_after_plotting'],
                  remove_text=True, extensions=['png'],
                  savefig_kwarg={'dpi': 40})
def test_boxplot_mod_artist_after_plotting():
    x = [0.15, 0.11, 0.06, 0.06, 0.12, 0.56, -0.56]
    fig, ax = plt.subplots()
    bp = ax.boxplot(x, sym="o")
    for key in bp:
        for obj in bp[key]:
            obj.set_color('green')


@image_comparison(baseline_images=['violinplot_vert_baseline',
                                   'violinplot_vert_baseline'],
                  extensions=['png'])
def test_vert_violinplot_baseline():
    # First 9 digits of frac(sqrt(2))
    np.random.seed(414213562)
    data = [np.random.normal(size=100) for i in range(4)]
    ax = plt.axes()
    ax.violinplot(data, positions=range(4), showmeans=0, showextrema=0,
                  showmedians=0)

    # Reuse testcase from above for a labeled data test
    data = {"d": data}
    fig, ax = plt.subplots()
    ax = plt.axes()
    ax.violinplot("d", positions=range(4), showmeans=0, showextrema=0,
                  showmedians=0, data=data)


@image_comparison(baseline_images=['violinplot_vert_showmeans'],
                  extensions=['png'])
def test_vert_violinplot_showmeans():
    ax = plt.axes()
    # First 9 digits of frac(sqrt(3))
    np.random.seed(732050807)
    data = [np.random.normal(size=100) for i in range(4)]
    ax.violinplot(data, positions=range(4), showmeans=1, showextrema=0,
                  showmedians=0)


@image_comparison(baseline_images=['violinplot_vert_showextrema'],
                  extensions=['png'])
def test_vert_violinplot_showextrema():
    ax = plt.axes()
    # First 9 digits of frac(sqrt(5))
    np.random.seed(236067977)
    data = [np.random.normal(size=100) for i in range(4)]
    ax.violinplot(data, positions=range(4), showmeans=0, showextrema=1,
                  showmedians=0)


@image_comparison(baseline_images=['violinplot_vert_showmedians'],
                  extensions=['png'])
def test_vert_violinplot_showmedians():
    ax = plt.axes()
    # First 9 digits of frac(sqrt(7))
    np.random.seed(645751311)
    data = [np.random.normal(size=100) for i in range(4)]
    ax.violinplot(data, positions=range(4), showmeans=0, showextrema=0,
                  showmedians=1)


@image_comparison(baseline_images=['violinplot_vert_showall'],
                  extensions=['png'])
def test_vert_violinplot_showall():
    ax = plt.axes()
    # First 9 digits of frac(sqrt(11))
    np.random.seed(316624790)
    data = [np.random.normal(size=100) for i in range(4)]
    ax.violinplot(data, positions=range(4), showmeans=1, showextrema=1,
                  showmedians=1)


@image_comparison(baseline_images=['violinplot_vert_custompoints_10'],
                  extensions=['png'])
def test_vert_violinplot_custompoints_10():
    ax = plt.axes()
    # First 9 digits of frac(sqrt(13))
    np.random.seed(605551275)
    data = [np.random.normal(size=100) for i in range(4)]
    ax.violinplot(data, positions=range(4), showmeans=0, showextrema=0,
                  showmedians=0, points=10)


@image_comparison(baseline_images=['violinplot_vert_custompoints_200'],
                  extensions=['png'])
def test_vert_violinplot_custompoints_200():
    ax = plt.axes()
    # First 9 digits of frac(sqrt(17))
    np.random.seed(123105625)
    data = [np.random.normal(size=100) for i in range(4)]
    ax.violinplot(data, positions=range(4), showmeans=0, showextrema=0,
                  showmedians=0, points=200)


@image_comparison(baseline_images=['violinplot_horiz_baseline'],
                  extensions=['png'])
def test_horiz_violinplot_baseline():
    ax = plt.axes()
    # First 9 digits of frac(sqrt(19))
    np.random.seed(358898943)
    data = [np.random.normal(size=100) for i in range(4)]
    ax.violinplot(data, positions=range(4), vert=False, showmeans=0,
                  showextrema=0, showmedians=0)


@image_comparison(baseline_images=['violinplot_horiz_showmedians'],
                  extensions=['png'])
def test_horiz_violinplot_showmedians():
    ax = plt.axes()
    # First 9 digits of frac(sqrt(23))
    np.random.seed(795831523)
    data = [np.random.normal(size=100) for i in range(4)]
    ax.violinplot(data, positions=range(4), vert=False, showmeans=0,
                  showextrema=0, showmedians=1)


@image_comparison(baseline_images=['violinplot_horiz_showmeans'],
                  extensions=['png'])
def test_horiz_violinplot_showmeans():
    ax = plt.axes()
    # First 9 digits of frac(sqrt(29))
    np.random.seed(385164807)
    data = [np.random.normal(size=100) for i in range(4)]
    ax.violinplot(data, positions=range(4), vert=False, showmeans=1,
                  showextrema=0, showmedians=0)


@image_comparison(baseline_images=['violinplot_horiz_showextrema'],
                  extensions=['png'])
def test_horiz_violinplot_showextrema():
    ax = plt.axes()
    # First 9 digits of frac(sqrt(31))
    np.random.seed(567764362)
    data = [np.random.normal(size=100) for i in range(4)]
    ax.violinplot(data, positions=range(4), vert=False, showmeans=0,
                  showextrema=1, showmedians=0)


@image_comparison(baseline_images=['violinplot_horiz_showall'],
                  extensions=['png'])
def test_horiz_violinplot_showall():
    ax = plt.axes()
    # First 9 digits of frac(sqrt(37))
    np.random.seed(82762530)
    data = [np.random.normal(size=100) for i in range(4)]
    ax.violinplot(data, positions=range(4), vert=False, showmeans=1,
                  showextrema=1, showmedians=1)


@image_comparison(baseline_images=['violinplot_horiz_custompoints_10'],
                  extensions=['png'])
def test_horiz_violinplot_custompoints_10():
    ax = plt.axes()
    # First 9 digits of frac(sqrt(41))
    np.random.seed(403124237)
    data = [np.random.normal(size=100) for i in range(4)]
    ax.violinplot(data, positions=range(4), vert=False, showmeans=0,
                  showextrema=0, showmedians=0, points=10)


@image_comparison(baseline_images=['violinplot_horiz_custompoints_200'],
                  extensions=['png'])
def test_horiz_violinplot_custompoints_200():
    ax = plt.axes()
    # First 9 digits of frac(sqrt(43))
    np.random.seed(557438524)
    data = [np.random.normal(size=100) for i in range(4)]
    ax.violinplot(data, positions=range(4), vert=False, showmeans=0,
                  showextrema=0, showmedians=0, points=200)


@cleanup
def test_violinplot_bad_positions():
    ax = plt.axes()
    # First 9 digits of frac(sqrt(47))
    np.random.seed(855654600)
    data = [np.random.normal(size=100) for i in range(4)]
    assert_raises(ValueError, ax.violinplot, data, positions=range(5))


@cleanup
def test_violinplot_bad_widths():
    ax = plt.axes()
    # First 9 digits of frac(sqrt(53))
    np.random.seed(280109889)
    data = [np.random.normal(size=100) for i in range(4)]
    assert_raises(ValueError, ax.violinplot, data, positions=range(4),
                  widths=[1, 2, 3])


@cleanup
def test_manage_xticks():
    _, ax = plt.subplots()
    ax.set_xlim(0, 4)
    old_xlim = ax.get_xlim()
    np.random.seed(0)
    y1 = np.random.normal(10, 3, 20)
    y2 = np.random.normal(3, 1, 20)
    ax.boxplot([y1, y2], positions=[1, 2],
               manage_xticks=False)
    new_xlim = ax.get_xlim()
    assert_array_equal(old_xlim, new_xlim)


@image_comparison(baseline_images=['errorbar_basic', 'errorbar_mixed',
                                   'errorbar_basic'])
def test_errorbar():
    x = np.arange(0.1, 4, 0.5)
    y = np.exp(-x)

    yerr = 0.1 + 0.2*np.sqrt(x)
    xerr = 0.1 + yerr

    # First illustrate basic pyplot interface, using defaults where possible.
    fig = plt.figure()
    ax = fig.gca()
    ax.errorbar(x, y, xerr=0.2, yerr=0.4)
    ax.set_title("Simplest errorbars, 0.2 in x, 0.4 in y")

    # Now switch to a more OO interface to exercise more features.
    fig, axs = plt.subplots(nrows=2, ncols=2, sharex=True)
    ax = axs[0, 0]
    # Try a Nx1 shaped error just to check
    ax.errorbar(x, y, yerr=np.reshape(yerr, (len(y), 1)), fmt='o')
    ax.set_title('Vert. symmetric')

    # With 4 subplots, reduce the number of axis ticks to avoid crowding.
    ax.locator_params(nbins=4)

    ax = axs[0, 1]
    ax.errorbar(x, y, xerr=xerr, fmt='o', alpha=0.4)
    ax.set_title('Hor. symmetric w/ alpha')

    ax = axs[1, 0]
    ax.errorbar(x, y, yerr=[yerr, 2*yerr], xerr=[xerr, 2*xerr], fmt='--o')
    ax.set_title('H, V asymmetric')

    ax = axs[1, 1]
    ax.set_yscale('log')
    # Here we have to be careful to keep all y values positive:
    ylower = np.maximum(1e-2, y - yerr)
    yerr_lower = y - ylower

    ax.errorbar(x, y, yerr=[yerr_lower, 2*yerr], xerr=xerr,
                fmt='o', ecolor='g', capthick=2)
    ax.set_title('Mixed sym., log y')

    fig.suptitle('Variable errorbars')


    # Reuse te first testcase from above for a labeled data test
    data = {"x": x, "y": y}
    fig = plt.figure()
    ax = fig.gca()
    ax.errorbar("x", "y", xerr=0.2, yerr=0.4, data=data)
    ax.set_title("Simplest errorbars, 0.2 in x, 0.4 in y")


@cleanup
def test_errorbar_shape():
    fig = plt.figure()
    ax = fig.gca()

    x = np.arange(0.1, 4, 0.5)
    y = np.exp(-x)
    yerr1 = 0.1 + 0.2*np.sqrt(x)
    yerr = np.vstack((yerr1, 2*yerr1)).T
    xerr = 0.1 + yerr

    assert_raises(ValueError, ax.errorbar, x, y, yerr=yerr, fmt='o')
    assert_raises(ValueError, ax.errorbar, x, y, xerr=xerr, fmt='o')
    assert_raises(ValueError, ax.errorbar, x, y, yerr=yerr, xerr=xerr, fmt='o')


@image_comparison(baseline_images=['errorbar_limits'])
def test_errorbar_limits():
    x = np.arange(0.5, 5.5, 0.5)
    y = np.exp(-x)
    xerr = 0.1
    yerr = 0.2
    ls = 'dotted'

    fig = plt.figure()
    ax = fig.add_subplot(1, 1, 1)

    # standard error bars
    plt.errorbar(x, y, xerr=xerr, yerr=yerr, ls=ls, color='blue')

    # including upper limits
    uplims = np.zeros(x.shape)
    uplims[[1, 5, 9]] = True
    plt.errorbar(x, y+0.5, xerr=xerr, yerr=yerr, uplims=uplims, ls=ls,
                 color='green')

    # including lower limits
    lolims = np.zeros(x.shape)
    lolims[[2, 4, 8]] = True
    plt.errorbar(x, y+1.0, xerr=xerr, yerr=yerr, lolims=lolims, ls=ls,
                 color='red')

    # including upper and lower limits
    plt.errorbar(x, y+1.5, marker='o', ms=8, xerr=xerr, yerr=yerr,
                 lolims=lolims, uplims=uplims, ls=ls, color='magenta')

    # including xlower and xupper limits
    xerr = 0.2
    yerr = np.zeros(x.shape) + 0.2
    yerr[[3, 6]] = 0.3
    xlolims = lolims
    xuplims = uplims
    lolims = np.zeros(x.shape)
    uplims = np.zeros(x.shape)
    lolims[[6]] = True
    uplims[[3]] = True
    plt.errorbar(x, y+2.1, marker='o', ms=8, xerr=xerr, yerr=yerr,
                 xlolims=xlolims, xuplims=xuplims, uplims=uplims,
                 lolims=lolims, ls='none', mec='blue', capsize=0,
                 color='cyan')
    ax.set_xlim((0, 5.5))
    ax.set_title('Errorbar upper and lower limits')


@image_comparison(baseline_images=['hist_stacked_stepfilled',
                                   'hist_stacked_stepfilled'])
def test_hist_stacked_stepfilled():
    # make some data
    d1 = np.linspace(1, 3, 20)
    d2 = np.linspace(0, 10, 50)
    fig = plt.figure()
    ax = fig.add_subplot(111)
    ax.hist((d1, d2), histtype="stepfilled", stacked=True)

    # Reuse testcase from above for a labeled data test
    data = {"x": (d1, d2)}
    fig = plt.figure()
    ax = fig.add_subplot(111)
    ax.hist("x", histtype="stepfilled", stacked=True, data=data)


@image_comparison(baseline_images=['hist_offset'])
def test_hist_offset():
    # make some data
    d1 = np.linspace(0, 10, 50)
    d2 = np.linspace(1, 3, 20)
    fig = plt.figure()
    ax = fig.add_subplot(111)
    ax.hist(d1, bottom=5)
    ax.hist(d2, bottom=15)


@image_comparison(baseline_images=['hist_step'], extensions=['png'], remove_text=True)
def test_hist_step():
    # make some data
    d1 = np.linspace(1, 3, 20)
    fig = plt.figure()
    ax = fig.add_subplot(111)
    ax.hist(d1, histtype="step")
    ax.set_ylim(0, 10)
    ax.set_xlim(-1, 5)


@image_comparison(baseline_images=['hist_step_horiz'], extensions=['png'])
def test_hist_step_horiz():
    # make some data
    d1 = np.linspace(0, 10, 50)
    d2 = np.linspace(1, 3, 20)
    fig = plt.figure()
    ax = fig.add_subplot(111)
    ax.hist((d1, d2), histtype="step", orientation="horizontal")


@image_comparison(baseline_images=['hist_stacked_weights'])
def test_hist_stacked_weighted():
    # make some data
    d1 = np.linspace(0, 10, 50)
    d2 = np.linspace(1, 3, 20)
    w1 = np.linspace(0.01, 3.5, 50)
    w2 = np.linspace(0.05, 2., 20)
    fig = plt.figure()
    ax = fig.add_subplot(111)
    ax.hist((d1, d2), weights=(w1, w2), histtype="stepfilled", stacked=True)


@cleanup
def test_stem_args():
    fig = plt.figure()
    ax = fig.add_subplot(1, 1, 1)

    x = list(xrange(10))
    y = list(xrange(10))

    # Test the call signatures
    ax.stem(y)
    ax.stem(x, y)
    ax.stem(x, y, 'r--')
    ax.stem(x, y, 'r--', basefmt='b--')


@cleanup
def test_stem_dates():
    fig, ax = plt.subplots(1, 1)
    from dateutil import parser
    x = parser.parse("2013-9-28 11:00:00")
    y = 100

    x1 = parser.parse("2013-9-28 12:00:00")
    y1 = 200

    ax.stem([x, x1], [y, y1], "*-")


@image_comparison(baseline_images=['hist_stacked_stepfilled_alpha'])
def test_hist_stacked_stepfilled_alpha():
    # make some data
    d1 = np.linspace(1, 3, 20)
    d2 = np.linspace(0, 10, 50)
    fig = plt.figure()
    ax = fig.add_subplot(111)
    ax.hist((d1, d2), histtype="stepfilled", stacked=True, alpha=0.5)


@image_comparison(baseline_images=['hist_stacked_step'])
def test_hist_stacked_step():
    # make some data
    d1 = np.linspace(1, 3, 20)
    d2 = np.linspace(0, 10, 50)
    fig = plt.figure()
    ax = fig.add_subplot(111)
    ax.hist((d1, d2), histtype="step", stacked=True)


@image_comparison(baseline_images=['hist_stacked_normed'])
def test_hist_stacked_normed():
    # make some data
    d1 = np.linspace(1, 3, 20)
    d2 = np.linspace(0, 10, 50)
    fig = plt.figure()
    ax = fig.add_subplot(111)
    ax.hist((d1, d2), stacked=True, normed=True)


@image_comparison(baseline_images=['hist_step_bottom'], extensions=['png'], remove_text=True)
def test_hist_step_bottom():
    # make some data
    d1 = np.linspace(1, 3, 20)
    fig = plt.figure()
    ax = fig.add_subplot(111)
    ax.hist(d1, bottom=np.arange(10), histtype="stepfilled")


@image_comparison(baseline_images=['hist_stacked_bar'])
def test_hist_stacked_bar():
    # make some data
    d = [[100, 100, 100, 100, 200, 320, 450, 80, 20, 600, 310, 800],
         [20, 23, 50, 11, 100, 420], [120, 120, 120, 140, 140, 150, 180],
         [60, 60, 60, 60, 300, 300, 5, 5, 5, 5, 10, 300],
         [555, 555, 555, 30, 30, 30, 30, 30, 100, 100, 100, 100, 30, 30],
         [30, 30, 30, 30, 400, 400, 400, 400, 400, 400, 400, 400]]
    colors = [(0.5759849696758961, 1.0, 0.0), (0.0, 1.0, 0.350624650815206),
              (0.0, 1.0, 0.6549834156005998), (0.0, 0.6569064625276622, 1.0),
              (0.28302699607823545, 0.0, 1.0), (0.6849123462299822, 0.0, 1.0)]
    labels = ['green', 'orange', ' yellow', 'magenta', 'black']
    fig = plt.figure()
    ax = fig.add_subplot(111)
    ax.hist(d, bins=10, histtype='barstacked', align='mid', color=colors, label=labels)
    ax.legend(loc='upper right', bbox_to_anchor=(1.0, 1.0), ncol=1)


@cleanup
def test_hist_emptydata():
    fig = plt.figure()
    ax = fig.add_subplot(111)
    ax.hist([[], range(10), range(10)], histtype="step")


@image_comparison(baseline_images=['transparent_markers'], remove_text=True)
def test_transparent_markers():
    np.random.seed(0)
    data = np.random.random(50)

    fig = plt.figure()
    ax = fig.add_subplot(111)
    ax.plot(data, 'D', mfc='none', markersize=100)


@image_comparison(baseline_images=['rgba_markers'], remove_text=True)
def test_rgba_markers():
    fig, axs = plt.subplots(ncols=2)
    rcolors = [(1, 0, 0, 1), (1, 0, 0, 0.5)]
    bcolors = [(0, 0, 1, 1), (0, 0, 1, 0.5)]
    alphas = [None, 0.2]
    kw = dict(ms=100, mew=20)
    for i, alpha in enumerate(alphas):
        for j, rcolor in enumerate(rcolors):
            for k, bcolor in enumerate(bcolors):
                axs[i].plot(j+1, k+1, 'o', mfc=bcolor, mec=rcolor,
                           alpha=alpha, **kw)
                axs[i].plot(j+1, k+3, 'x', mec=rcolor, alpha=alpha, **kw)
    for ax in axs:
        ax.axis([-1, 4, 0, 5])

@image_comparison(baseline_images=['mollweide_grid'], remove_text=True)
def test_mollweide_grid():
    # test that both horizontal and vertical gridlines appear on the Mollweide
    # projection
    fig = plt.figure()
    ax = fig.add_subplot(111, projection='mollweide')
    ax.grid()


@cleanup
def test_mollweide_forward_inverse_closure():
    # test that the round-trip Mollweide forward->inverse transformation is an
    # approximate identity
    fig = plt.figure()
    ax = fig.add_subplot(111, projection='mollweide')

    # set up 1-degree grid in longitude, latitude
    lon = np.linspace(-np.pi, np.pi, 360)
    lat = np.linspace(-np.pi / 2.0, np.pi / 2.0, 180)
    lon, lat = np.meshgrid(lon, lat)
    ll = np.vstack((lon.flatten(), lat.flatten())).T

    # perform forward transform
    xy = ax.transProjection.transform(ll)

    # perform inverse transform
    ll2 = ax.transProjection.inverted().transform(xy)

    # compare
    np.testing.assert_array_almost_equal(ll, ll2, 3)


@cleanup
def test_mollweide_inverse_forward_closure():
    # test that the round-trip Mollweide inverse->forward transformation is an
    # approximate identity
    fig = plt.figure()
    ax = fig.add_subplot(111, projection='mollweide')

    # set up grid in x, y
    x = np.linspace(0, 1, 500)
    x, y = np.meshgrid(x, x)
    xy = np.vstack((x.flatten(), y.flatten())).T

    # perform inverse transform
    ll = ax.transProjection.inverted().transform(xy)

    # perform forward transform
    xy2 = ax.transProjection.transform(ll)

    # compare
    np.testing.assert_array_almost_equal(xy, xy2, 3)


@image_comparison(baseline_images=['test_alpha'], remove_text=True)
def test_alpha():
    np.random.seed(0)
    data = np.random.random(50)

    fig = plt.figure()
    ax = fig.add_subplot(111)

    # alpha=.5 markers, solid line
    ax.plot(data, '-D', color=[1, 0, 0], mfc=[1, 0, 0, .5],
            markersize=20, lw=10)

    # everything solid by kwarg
    ax.plot(data + 2, '-D', color=[1, 0, 0, .5], mfc=[1, 0, 0, .5],
            markersize=20, lw=10,
            alpha=1)

    # everything alpha=.5 by kwarg
    ax.plot(data + 4, '-D', color=[1, 0, 0], mfc=[1, 0, 0],
            markersize=20, lw=10,
            alpha=.5)

    # everything alpha=.5 by colors
    ax.plot(data + 6, '-D', color=[1, 0, 0, .5], mfc=[1, 0, 0, .5],
            markersize=20, lw=10)

    # alpha=.5 line, solid markers
    ax.plot(data + 8, '-D', color=[1, 0, 0, .5], mfc=[1, 0, 0],
            markersize=20, lw=10)


@image_comparison(baseline_images=['eventplot', 'eventplot'], remove_text=True)
def test_eventplot():
    '''
    test that eventplot produces the correct output
    '''
    np.random.seed(0)

    data1 = np.random.random([32, 20]).tolist()
    data2 = np.random.random([6, 20]).tolist()
    data = data1 + data2
    num_datasets = len(data)

    colors1 = [[0, 1, .7]] * len(data1)
    colors2 = [[1, 0, 0],
               [0, 1, 0],
               [0, 0, 1],
               [1, .75, 0],
               [1, 0, 1],
               [0, 1, 1]]
    colors = colors1 + colors2

    lineoffsets1 = 12 + np.arange(0, len(data1)) * .33
    lineoffsets2 = [-15, -3, 1, 1.5, 6, 10]
    lineoffsets = lineoffsets1.tolist() + lineoffsets2

    linelengths1 = [.33] * len(data1)
    linelengths2 = [5, 2, 1, 1, 3, 1.5]
    linelengths = linelengths1 + linelengths2

    fig = plt.figure()
    axobj = fig.add_subplot(111)
    colls = axobj.eventplot(data, colors=colors, lineoffsets=lineoffsets,
                            linelengths=linelengths)

    num_collections = len(colls)
    np.testing.assert_equal(num_collections, num_datasets)

    # Reuse testcase from above for a labeled data test
    data = {"pos": data, "c": colors, "lo": lineoffsets, "ll": linelengths}
    fig = plt.figure()
    axobj = fig.add_subplot(111)
    colls = axobj.eventplot("pos", colors="c", lineoffsets="lo",
                            linelengths="ll", data=data)
    num_collections = len(colls)
    np.testing.assert_equal(num_collections, num_datasets)


@image_comparison(baseline_images=['test_eventplot_defaults'], extensions=['png'], remove_text=True)
def test_eventplot_defaults():
    '''
    test that eventplot produces the correct output given the default params
    (see bug #3728)
    '''
    np.random.seed(0)

    data1 = np.random.random([32, 20]).tolist()
    data2 = np.random.random([6, 20]).tolist()
    data = data1 + data2

    fig = plt.figure()
    axobj = fig.add_subplot(111)
    colls = axobj.eventplot(data)


@image_comparison(baseline_images=['test_eventplot_problem_kwargs'], extensions=['png'], remove_text=True)
def test_eventplot_problem_kwargs():
    '''
    test that 'singular' versions of LineCollection props raise an
    IgnoredKeywordWarning rather than overriding the 'plural' versions (e.g.
    to prevent 'color' from overriding 'colors', see issue #4297)
    '''
    np.random.seed(0)

    data1 = np.random.random([20]).tolist()
    data2 = np.random.random([10]).tolist()
    data = [data1, data2]

    fig = plt.figure()
    axobj = fig.add_subplot(111)

    with warnings.catch_warnings(record=True) as w:
        colls = axobj.eventplot(data,
                                colors=['r', 'b'],
                                color=['c', 'm'],
                                linewidths=[2, 1],
                                linewidth=[1, 2],
                                linestyles=['solid', 'dashed'],
                                linestyle=['dashdot', 'dotted'])

        # check that three IgnoredKeywordWarnings were raised
        assert_equal(len(w), 3)
        assert_true(all(issubclass(wi.category, IgnoredKeywordWarning)
                    for wi in w))


@cleanup
def test_empty_eventplot():
    fig, ax = plt.subplots(1, 1)
    ax.eventplot([[]], colors=[(0.0, 0.0, 0.0, 0.0)])
    plt.draw()


@image_comparison(baseline_images=['marker_styles'], extensions=['png'], remove_text=True)
def test_marker_styles():
    fig = plt.figure()
    ax = fig.add_subplot(111)
    for y, marker in enumerate(sorted(matplotlib.markers.MarkerStyle.markers.keys(),
                                      key=lambda x: str(type(x))+str(x))):
        ax.plot((y % 2)*5 + np.arange(10)*10, np.ones(10)*10*y, linestyle='', marker=marker,
                markersize=10+y/5, label=marker)


@image_comparison(baseline_images=['rc_markerfill'], extensions=['png'])
def test_markers_fillstyle_rcparams():
    fig, ax = plt.subplots()
    x = np.arange(7)
    for idx, (style, marker) in enumerate(
        [('top', 's'), ('bottom', 'o'), ('none', '^')]):
        matplotlib.rcParams['markers.fillstyle'] = style
        ax.plot(x+idx, marker=marker)


@image_comparison(baseline_images=['vertex_markers'], extensions=['png'],
                  remove_text=True)
def test_vertex_markers():
    data = list(xrange(10))
    marker_as_tuple = ((-1, -1), (1, -1), (1, 1), (-1, 1))
    marker_as_list = [(-1, -1), (1, -1), (1, 1), (-1, 1)]
    fig = plt.figure()
    ax = fig.add_subplot(111)
    ax.plot(data, linestyle='', marker=marker_as_tuple, mfc='k')
    ax.plot(data[::-1], linestyle='', marker=marker_as_list, mfc='b')
    ax.set_xlim([-1, 10])
    ax.set_ylim([-1, 10])


@image_comparison(baseline_images=['vline_hline_zorder',
                                   'errorbar_zorder'])
def test_eb_line_zorder():
    x = list(xrange(10))

    # First illustrate basic pyplot interface, using defaults where possible.
    fig = plt.figure()
    ax = fig.gca()
    ax.plot(x, lw=10, zorder=5)
    ax.axhline(1, color='red', lw=10, zorder=1)
    ax.axhline(5, color='green', lw=10, zorder=10)
    ax.axvline(7, color='m', lw=10, zorder=7)
    ax.axvline(2, color='k', lw=10, zorder=3)

    ax.set_title("axvline and axhline zorder test")

    # Now switch to a more OO interface to exercise more features.
    fig = plt.figure()
    ax = fig.gca()
    x = list(xrange(10))
    y = np.zeros(10)
    yerr = list(xrange(10))
    ax.errorbar(x, y, yerr=yerr, zorder=5, lw=5, color='r')
    for j in range(10):
        ax.axhline(j, lw=5, color='k', zorder=j)
        ax.axhline(-j, lw=5, color='k', zorder=j)

    ax.set_title("errorbar zorder test")


@image_comparison(baseline_images=['step_linestyle', 'step_linestyle'],
                  remove_text=True)
def test_step_linestyle():
    x = y = np.arange(10)

    # First illustrate basic pyplot interface, using defaults where possible.
    fig, ax_lst = plt.subplots(2, 2)
    ax_lst = ax_lst.flatten()

    ln_styles = ['-', '--', '-.', ':']

    for ax, ls in zip(ax_lst, ln_styles):
        ax.step(x, y, lw=5, linestyle=ls, where='pre')
        ax.step(x, y + 1, lw=5, linestyle=ls, where='mid')
        ax.step(x, y + 2, lw=5, linestyle=ls, where='post')
        ax.set_xlim([-1, 5])
        ax.set_ylim([-1, 7])

    # Reuse testcase from above for a labeled data test
    data = {"x": x, "y": y, "y1": y+1, "y2": y+2}
    fig, ax_lst = plt.subplots(2, 2)
    ax_lst = ax_lst.flatten()
    ln_styles = ['-', '--', '-.', ':']
    for ax, ls in zip(ax_lst, ln_styles):
        ax.step("x", "y", lw=5, linestyle=ls, where='pre', data=data)
        ax.step("x", "y1", lw=5, linestyle=ls, where='mid', data=data)
        ax.step("x", "y2", lw=5, linestyle=ls, where='post', data=data)
        ax.set_xlim([-1, 5])
        ax.set_ylim([-1, 7])


@image_comparison(baseline_images=['mixed_collection'], remove_text=True)
def test_mixed_collection():
    from matplotlib import patches
    from matplotlib import collections

    x = list(xrange(10))

    # First illustrate basic pyplot interface, using defaults where possible.
    fig = plt.figure()
    ax = fig.add_subplot(1, 1, 1)

    c = patches.Circle((8, 8), radius=4, facecolor='none', edgecolor='green')

    # PDF can optimize this one
    p1 = collections.PatchCollection([c], match_original=True)
    p1.set_offsets([[0, 0], [24, 24]])
    p1.set_linewidths([1, 5])

    # PDF can't optimize this one, because the alpha of the edge changes
    p2 = collections.PatchCollection([c], match_original=True)
    p2.set_offsets([[48, 0], [-32, -16]])
    p2.set_linewidths([1, 5])
    p2.set_edgecolors([[0, 0, 0.1, 1.0], [0, 0, 0.1, 0.5]])

    ax.patch.set_color('0.5')
    ax.add_collection(p1)
    ax.add_collection(p2)

    ax.set_xlim(0, 16)
    ax.set_ylim(0, 16)


@cleanup
def test_subplot_key_hash():
    ax = plt.subplot(np.float64(5.5), np.int64(1), np.float64(1.2))
    ax.twinx()
    assert_equal((5, 1, 0, None), ax.get_subplotspec().get_geometry())


@image_comparison(baseline_images=['specgram_freqs',
                                   'specgram_freqs_linear'],
                  remove_text=True, extensions=['png'], tol=0.01)
def test_specgram_freqs():
    '''test axes.specgram in default (psd) mode with sinusoidal stimuli'''
    n = 10000
    Fs = 100.

    fstims1 = [Fs/4, Fs/5, Fs/11]
    fstims2 = [Fs/4.7, Fs/5.6, Fs/11.9]

    NFFT = int(1000 * Fs / min(fstims1 + fstims2))
    noverlap = int(NFFT / 2)
    pad_to = int(2 ** np.ceil(np.log2(NFFT)))

    x = np.arange(0, n, 1/Fs)

    y1 = np.zeros(x.size)
    y2 = np.zeros(x.size)
    for fstim1, fstim2 in zip(fstims1, fstims2):
        y1 += np.sin(fstim1 * x * np.pi * 2)
        y2 += np.sin(fstim2 * x * np.pi * 2)
    y = np.hstack([y1, y2])

    fig1 = plt.figure()
    fig2 = plt.figure()

    ax11 = fig1.add_subplot(3, 1, 1)
    ax12 = fig1.add_subplot(3, 1, 2)
    ax13 = fig1.add_subplot(3, 1, 3)

    ax21 = fig2.add_subplot(3, 1, 1)
    ax22 = fig2.add_subplot(3, 1, 2)
    ax23 = fig2.add_subplot(3, 1, 3)

    spec11 = ax11.specgram(y, NFFT=NFFT, Fs=Fs, noverlap=noverlap,
                           pad_to=pad_to, sides='default')
    spec12 = ax12.specgram(y, NFFT=NFFT, Fs=Fs, noverlap=noverlap,
                           pad_to=pad_to, sides='onesided')
    spec13 = ax13.specgram(y, NFFT=NFFT, Fs=Fs, noverlap=noverlap,
                           pad_to=pad_to, sides='twosided')

    spec21 = ax21.specgram(y, NFFT=NFFT, Fs=Fs, noverlap=noverlap,
                           pad_to=pad_to, sides='default',
                           scale='linear', norm=matplotlib.colors.LogNorm())
    spec22 = ax22.specgram(y, NFFT=NFFT, Fs=Fs, noverlap=noverlap,
                           pad_to=pad_to, sides='onesided',
                           scale='linear', norm=matplotlib.colors.LogNorm())
    spec23 = ax23.specgram(y, NFFT=NFFT, Fs=Fs, noverlap=noverlap,
                           pad_to=pad_to, sides='twosided',
                           scale='linear', norm=matplotlib.colors.LogNorm())


@image_comparison(baseline_images=['specgram_noise',
                                   'specgram_noise_linear'],
                  remove_text=True, extensions=['png'], tol=0.01)
def test_specgram_noise():
    '''test axes.specgram in default (psd) mode with noise stimuli'''
    np.random.seed(0)

    n = 10000
    Fs = 100.

    NFFT = int(1000 * Fs / 11)
    noverlap = int(NFFT / 2)
    pad_to = int(2 ** np.ceil(np.log2(NFFT)))

    y1 = np.random.standard_normal(n)
    y2 = np.random.rand(n)
    y = np.hstack([y1, y2])

    fig1 = plt.figure()
    fig2 = plt.figure()

    ax11 = fig1.add_subplot(3, 1, 1)
    ax12 = fig1.add_subplot(3, 1, 2)
    ax13 = fig1.add_subplot(3, 1, 3)

    ax21 = fig2.add_subplot(3, 1, 1)
    ax22 = fig2.add_subplot(3, 1, 2)
    ax23 = fig2.add_subplot(3, 1, 3)

    spec11 = ax11.specgram(y, NFFT=NFFT, Fs=Fs, noverlap=noverlap,
                           pad_to=pad_to, sides='default')
    spec12 = ax12.specgram(y, NFFT=NFFT, Fs=Fs, noverlap=noverlap,
                           pad_to=pad_to, sides='onesided')
    spec13 = ax13.specgram(y, NFFT=NFFT, Fs=Fs, noverlap=noverlap,
                           pad_to=pad_to, sides='twosided')

    spec21 = ax21.specgram(y, NFFT=NFFT, Fs=Fs, noverlap=noverlap,
                           pad_to=pad_to, sides='default',
                           scale='linear', norm=matplotlib.colors.LogNorm())
    spec22 = ax22.specgram(y, NFFT=NFFT, Fs=Fs, noverlap=noverlap,
                           pad_to=pad_to, sides='onesided',
                           scale='linear', norm=matplotlib.colors.LogNorm())
    spec23 = ax23.specgram(y, NFFT=NFFT, Fs=Fs, noverlap=noverlap,
                           pad_to=pad_to, sides='twosided',
                           scale='linear', norm=matplotlib.colors.LogNorm())


@image_comparison(baseline_images=['specgram_magnitude_freqs',
                                   'specgram_magnitude_freqs_linear'],
                  remove_text=True, extensions=['png'], tol=0.01)
def test_specgram_magnitude_freqs():
    '''test axes.specgram in magnitude mode with sinusoidal stimuli'''
    n = 10000
    Fs = 100.

    fstims1 = [Fs/4, Fs/5, Fs/11]
    fstims2 = [Fs/4.7, Fs/5.6, Fs/11.9]

    NFFT = int(1000 * Fs / min(fstims1 + fstims2))
    noverlap = int(NFFT / 2)
    pad_to = int(2 ** np.ceil(np.log2(NFFT)))

    x = np.arange(0, n, 1/Fs)

    y1 = np.zeros(x.size)
    y2 = np.zeros(x.size)
    for i, (fstim1, fstim2) in enumerate(zip(fstims1, fstims2)):
        y1 += np.sin(fstim1 * x * np.pi * 2)
        y2 += np.sin(fstim2 * x * np.pi * 2)
        y1[-1] = y1[-1]/y1[-1]
        y2[-1] = y2[-1]/y2[-1]
    y = np.hstack([y1, y2])

    fig1 = plt.figure()
    fig2 = plt.figure()

    ax11 = fig1.add_subplot(3, 1, 1)
    ax12 = fig1.add_subplot(3, 1, 2)
    ax13 = fig1.add_subplot(3, 1, 3)

    ax21 = fig2.add_subplot(3, 1, 1)
    ax22 = fig2.add_subplot(3, 1, 2)
    ax23 = fig2.add_subplot(3, 1, 3)

    spec11 = ax11.specgram(y, NFFT=NFFT, Fs=Fs, noverlap=noverlap,
                           pad_to=pad_to, sides='default', mode='magnitude')
    spec12 = ax12.specgram(y, NFFT=NFFT, Fs=Fs, noverlap=noverlap,
                           pad_to=pad_to, sides='onesided', mode='magnitude')
    spec13 = ax13.specgram(y, NFFT=NFFT, Fs=Fs, noverlap=noverlap,
                           pad_to=pad_to, sides='twosided', mode='magnitude')

    spec21 = ax21.specgram(y, NFFT=NFFT, Fs=Fs, noverlap=noverlap,
                           pad_to=pad_to, sides='default', mode='magnitude',
                           scale='linear', norm=matplotlib.colors.LogNorm())
    spec22 = ax22.specgram(y, NFFT=NFFT, Fs=Fs, noverlap=noverlap,
                           pad_to=pad_to, sides='onesided', mode='magnitude',
                           scale='linear', norm=matplotlib.colors.LogNorm())
    spec23 = ax23.specgram(y, NFFT=NFFT, Fs=Fs, noverlap=noverlap,
                           pad_to=pad_to, sides='twosided', mode='magnitude',
                           scale='linear', norm=matplotlib.colors.LogNorm())


@image_comparison(baseline_images=['specgram_magnitude_noise',
                                   'specgram_magnitude_noise_linear'],
                  remove_text=True, extensions=['png'])
def test_specgram_magnitude_noise():
    '''test axes.specgram in magnitude mode with noise stimuli'''
    np.random.seed(0)

    n = 10000
    Fs = 100.

    NFFT = int(1000 * Fs / 11)
    noverlap = int(NFFT / 2)
    pad_to = int(2 ** np.ceil(np.log2(NFFT)))

    y1 = np.random.standard_normal(n)
    y2 = np.random.rand(n)
    y = np.hstack([y1, y2])

    fig1 = plt.figure()
    fig2 = plt.figure()

    ax11 = fig1.add_subplot(3, 1, 1)
    ax12 = fig1.add_subplot(3, 1, 2)
    ax13 = fig1.add_subplot(3, 1, 3)

    ax21 = fig2.add_subplot(3, 1, 1)
    ax22 = fig2.add_subplot(3, 1, 2)
    ax23 = fig2.add_subplot(3, 1, 3)

    spec11 = ax11.specgram(y, NFFT=NFFT, Fs=Fs, noverlap=noverlap,
                           pad_to=pad_to, sides='default', mode='magnitude')
    spec12 = ax12.specgram(y, NFFT=NFFT, Fs=Fs, noverlap=noverlap,
                           pad_to=pad_to, sides='onesided', mode='magnitude')
    spec13 = ax13.specgram(y, NFFT=NFFT, Fs=Fs, noverlap=noverlap,
                           pad_to=pad_to, sides='twosided', mode='magnitude')

    spec21 = ax21.specgram(y, NFFT=NFFT, Fs=Fs, noverlap=noverlap,
                           pad_to=pad_to, sides='default', mode='magnitude',
                           scale='linear', norm=matplotlib.colors.LogNorm())
    spec22 = ax22.specgram(y, NFFT=NFFT, Fs=Fs, noverlap=noverlap,
                           pad_to=pad_to, sides='onesided', mode='magnitude',
                           scale='linear', norm=matplotlib.colors.LogNorm())
    spec23 = ax23.specgram(y, NFFT=NFFT, Fs=Fs, noverlap=noverlap,
                           pad_to=pad_to, sides='twosided', mode='magnitude',
                           scale='linear', norm=matplotlib.colors.LogNorm())


@image_comparison(baseline_images=['specgram_angle_freqs'],
                  remove_text=True, extensions=['png'])
def test_specgram_angle_freqs():
    '''test axes.specgram in angle mode with sinusoidal stimuli'''
    n = 10000
    Fs = 100.

    fstims1 = [Fs/4, Fs/5, Fs/11]
    fstims2 = [Fs/4.7, Fs/5.6, Fs/11.9]

    NFFT = int(1000 * Fs / min(fstims1 + fstims2))
    noverlap = int(NFFT / 2)
    pad_to = int(2 ** np.ceil(np.log2(NFFT)))

    x = np.arange(0, n, 1/Fs)

    y1 = np.zeros(x.size)
    y2 = np.zeros(x.size)
    for i, (fstim1, fstim2) in enumerate(zip(fstims1, fstims2)):
        y1 += np.sin(fstim1 * x * np.pi * 2)
        y2 += np.sin(fstim2 * x * np.pi * 2)
        y1[-1] = y1[-1]/y1[-1]
        y2[-1] = y2[-1]/y2[-1]
    y = np.hstack([y1, y2])

    fig1 = plt.figure()

    ax11 = fig1.add_subplot(3, 1, 1)
    ax12 = fig1.add_subplot(3, 1, 2)
    ax13 = fig1.add_subplot(3, 1, 3)

    ax11.hold(True)
    ax12.hold(True)
    ax13.hold(True)

    spec11 = ax11.specgram(y, NFFT=NFFT, Fs=Fs, noverlap=noverlap,
                           pad_to=pad_to, sides='default', mode='angle')
    spec12 = ax12.specgram(y, NFFT=NFFT, Fs=Fs, noverlap=noverlap,
                           pad_to=pad_to, sides='onesided', mode='angle')
    spec13 = ax13.specgram(y, NFFT=NFFT, Fs=Fs, noverlap=noverlap,
                           pad_to=pad_to, sides='twosided', mode='angle')

    assert_raises(ValueError, ax11.specgram, y, NFFT=NFFT, Fs=Fs,
                  noverlap=noverlap, pad_to=pad_to, sides='default',
                  mode='phase', scale='dB')

    assert_raises(ValueError, ax12.specgram, y, NFFT=NFFT, Fs=Fs,
                  noverlap=noverlap, pad_to=pad_to, sides='onesided',
                  mode='phase', scale='dB')

    assert_raises(ValueError, ax13.specgram, y, NFFT=NFFT, Fs=Fs,
                  noverlap=noverlap, pad_to=pad_to, sides='twosided',
                  mode='phase', scale='dB')


@image_comparison(baseline_images=['specgram_angle_noise'],
                  remove_text=True, extensions=['png'])
def test_specgram_noise_angle():
    '''test axes.specgram in angle mode with noise stimuli'''
    np.random.seed(0)

    n = 10000
    Fs = 100.

    NFFT = int(1000 * Fs / 11)
    noverlap = int(NFFT / 2)
    pad_to = int(2 ** np.ceil(np.log2(NFFT)))

    y1 = np.random.standard_normal(n)
    y2 = np.random.rand(n)
    y = np.hstack([y1, y2])

    fig1 = plt.figure()

    ax11 = fig1.add_subplot(3, 1, 1)
    ax12 = fig1.add_subplot(3, 1, 2)
    ax13 = fig1.add_subplot(3, 1, 3)

    ax11.hold(True)
    ax12.hold(True)
    ax13.hold(True)

    spec11 = ax11.specgram(y, NFFT=NFFT, Fs=Fs, noverlap=noverlap,
                           pad_to=pad_to, sides='default', mode='angle')
    spec12 = ax12.specgram(y, NFFT=NFFT, Fs=Fs, noverlap=noverlap,
                           pad_to=pad_to, sides='onesided', mode='angle')
    spec13 = ax13.specgram(y, NFFT=NFFT, Fs=Fs, noverlap=noverlap,
                           pad_to=pad_to, sides='twosided', mode='angle')

    assert_raises(ValueError, ax11.specgram, y, NFFT=NFFT, Fs=Fs,
                  noverlap=noverlap, pad_to=pad_to, sides='default',
                  mode='phase', scale='dB')

    assert_raises(ValueError, ax12.specgram, y, NFFT=NFFT, Fs=Fs,
                  noverlap=noverlap, pad_to=pad_to, sides='onesided',
                  mode='phase', scale='dB')

    assert_raises(ValueError, ax13.specgram, y, NFFT=NFFT, Fs=Fs,
                  noverlap=noverlap, pad_to=pad_to, sides='twosided',
                  mode='phase', scale='dB')


@image_comparison(baseline_images=['specgram_phase_freqs'],
                  remove_text=True, extensions=['png'])
def test_specgram_freqs_phase():
    '''test axes.specgram in phase mode with sinusoidal stimuli'''
    n = 10000
    Fs = 100.

    fstims1 = [Fs/4, Fs/5, Fs/11]
    fstims2 = [Fs/4.7, Fs/5.6, Fs/11.9]

    NFFT = int(1000 * Fs / min(fstims1 + fstims2))
    noverlap = int(NFFT / 2)
    pad_to = int(2 ** np.ceil(np.log2(NFFT)))

    x = np.arange(0, n, 1/Fs)

    y1 = np.zeros(x.size)
    y2 = np.zeros(x.size)
    for i, (fstim1, fstim2) in enumerate(zip(fstims1, fstims2)):
        y1 += np.sin(fstim1 * x * np.pi * 2)
        y2 += np.sin(fstim2 * x * np.pi * 2)
        y1[-1] = y1[-1]/y1[-1]
        y2[-1] = y2[-1]/y2[-1]
    y = np.hstack([y1, y2])

    fig1 = plt.figure()

    ax11 = fig1.add_subplot(3, 1, 1)
    ax12 = fig1.add_subplot(3, 1, 2)
    ax13 = fig1.add_subplot(3, 1, 3)

    ax11.hold(True)
    ax12.hold(True)
    ax13.hold(True)

    spec11 = ax11.specgram(y, NFFT=NFFT, Fs=Fs, noverlap=noverlap,
                           pad_to=pad_to, sides='default', mode='phase')
    spec12 = ax12.specgram(y, NFFT=NFFT, Fs=Fs, noverlap=noverlap,
                           pad_to=pad_to, sides='onesided', mode='phase')
    spec13 = ax13.specgram(y, NFFT=NFFT, Fs=Fs, noverlap=noverlap,
                           pad_to=pad_to, sides='twosided', mode='phase')

    assert_raises(ValueError, ax11.specgram, y, NFFT=NFFT, Fs=Fs,
                  noverlap=noverlap, pad_to=pad_to, sides='default',
                  mode='phase', scale='dB')

    assert_raises(ValueError, ax12.specgram, y, NFFT=NFFT, Fs=Fs,
                  noverlap=noverlap, pad_to=pad_to, sides='onesided',
                  mode='phase', scale='dB')

    assert_raises(ValueError, ax13.specgram, y, NFFT=NFFT, Fs=Fs,
                  noverlap=noverlap, pad_to=pad_to, sides='twosided',
                  mode='phase', scale='dB')


@image_comparison(baseline_images=['specgram_phase_noise'],
                  remove_text=True, extensions=['png'])
def test_specgram_noise_phase():
    '''test axes.specgram in phase mode with noise stimuli'''
    np.random.seed(0)

    n = 10000
    Fs = 100.

    NFFT = int(1000 * Fs / 11)
    noverlap = int(NFFT / 2)
    pad_to = int(2 ** np.ceil(np.log2(NFFT)))

    y1 = np.random.standard_normal(n)
    y2 = np.random.rand(n)
    y = np.hstack([y1, y2])

    fig1 = plt.figure()

    ax11 = fig1.add_subplot(3, 1, 1)
    ax12 = fig1.add_subplot(3, 1, 2)
    ax13 = fig1.add_subplot(3, 1, 3)

    ax11.hold(True)
    ax12.hold(True)
    ax13.hold(True)

    spec11 = ax11.specgram(y, NFFT=NFFT, Fs=Fs, noverlap=noverlap,
                           pad_to=pad_to, sides='default',
                           mode='phase', )
    spec12 = ax12.specgram(y, NFFT=NFFT, Fs=Fs, noverlap=noverlap,
                           pad_to=pad_to, sides='onesided',
                           mode='phase', )
    spec13 = ax13.specgram(y, NFFT=NFFT, Fs=Fs, noverlap=noverlap,
                           pad_to=pad_to, sides='twosided',
                           mode='phase', )

    assert_raises(ValueError, ax11.specgram, y, NFFT=NFFT, Fs=Fs,
                  noverlap=noverlap, pad_to=pad_to, sides='default',
                  mode='phase', scale='dB')

    assert_raises(ValueError, ax12.specgram, y, NFFT=NFFT, Fs=Fs,
                  noverlap=noverlap, pad_to=pad_to, sides='onesided',
                  mode='phase', scale='dB')

    assert_raises(ValueError, ax13.specgram, y, NFFT=NFFT, Fs=Fs,
                  noverlap=noverlap, pad_to=pad_to, sides='twosided',
                  mode='phase', scale='dB')


@image_comparison(baseline_images=['psd_freqs'], remove_text=True,
                  extensions=['png'])
def test_psd_freqs():
    '''test axes.psd with sinusoidal stimuli'''
    n = 10000
    Fs = 100.

    fstims1 = [Fs/4, Fs/5, Fs/11]
    fstims2 = [Fs/4.7, Fs/5.6, Fs/11.9]

    NFFT = int(1000 * Fs / min(fstims1 + fstims2))
    noverlap = int(NFFT / 2)
    pad_to = int(2 ** np.ceil(np.log2(NFFT)))

    x = np.arange(0, n, 1/Fs)

    y1 = np.zeros(x.size)
    y2 = np.zeros(x.size)
    for fstim1, fstim2 in zip(fstims1, fstims2):
        y1 += np.sin(fstim1 * x * np.pi * 2)
        y2 += np.sin(fstim2 * x * np.pi * 2)
    y = np.hstack([y1, y2])

    fig = plt.figure()
    ax1 = fig.add_subplot(3, 1, 1)
    ax2 = fig.add_subplot(3, 1, 2)
    ax3 = fig.add_subplot(3, 1, 3)

    psd1, freqs1 = ax1.psd(y, NFFT=NFFT, Fs=Fs, noverlap=noverlap,
                           pad_to=pad_to, sides='default')
    psd2, freqs2 = ax2.psd(y, NFFT=NFFT, Fs=Fs, noverlap=noverlap,
                           pad_to=pad_to, sides='onesided',
                           return_line=False)
    psd3, freqs3, line3 = ax3.psd(y, NFFT=NFFT, Fs=Fs, noverlap=noverlap,
                                  pad_to=pad_to, sides='twosided',
                                  return_line=True)

    ax1.set_xlabel('')
    ax2.set_xlabel('')
    ax3.set_xlabel('')
    ax1.set_ylabel('')
    ax2.set_ylabel('')
    ax3.set_ylabel('')


@image_comparison(baseline_images=['psd_noise'], remove_text=True,
                  extensions=['png'])
def test_psd_noise():
    '''test axes.psd with noise stimuli'''
    np.random.seed(0)

    n = 10000
    Fs = 100.

    NFFT = int(1000 * Fs / 11)
    noverlap = int(NFFT / 2)
    pad_to = int(2 ** np.ceil(np.log2(NFFT)))

    y1 = np.random.standard_normal(n)
    y2 = np.random.rand(n)
    y = np.hstack([y1, y2])

    fig = plt.figure()
    ax1 = fig.add_subplot(3, 1, 1)
    ax2 = fig.add_subplot(3, 1, 2)
    ax3 = fig.add_subplot(3, 1, 3)

    psd1, freqs1 = ax1.psd(y, NFFT=NFFT, Fs=Fs, noverlap=noverlap,
                           pad_to=pad_to, sides='default')
    psd2, freqs2 = ax2.psd(y, NFFT=NFFT, Fs=Fs, noverlap=noverlap,
                           pad_to=pad_to, sides='onesided',
                           return_line=False)
    psd3, freqs3, line3 = ax3.psd(y, NFFT=NFFT, Fs=Fs, noverlap=noverlap,
                                  pad_to=pad_to, sides='twosided',
                                  return_line=True)

    ax1.set_xlabel('')
    ax2.set_xlabel('')
    ax3.set_xlabel('')
    ax1.set_ylabel('')
    ax2.set_ylabel('')
    ax3.set_ylabel('')


@image_comparison(baseline_images=['csd_freqs'], remove_text=True,
                  extensions=['png'])
def test_csd_freqs():
    '''test axes.csd with sinusoidal stimuli'''
    n = 10000
    Fs = 100.

    fstims1 = [Fs/4, Fs/5, Fs/11]
    fstims2 = [Fs/4.7, Fs/5.6, Fs/11.9]

    NFFT = int(1000 * Fs / min(fstims1 + fstims2))
    noverlap = int(NFFT / 2)
    pad_to = int(2 ** np.ceil(np.log2(NFFT)))

    x = np.arange(0, n, 1/Fs)

    y1 = np.zeros(x.size)
    y2 = np.zeros(x.size)
    for fstim1, fstim2 in zip(fstims1, fstims2):
        y1 += np.sin(fstim1 * x * np.pi * 2)
        y2 += np.sin(fstim2 * x * np.pi * 2)

    fig = plt.figure()
    ax1 = fig.add_subplot(3, 1, 1)
    ax2 = fig.add_subplot(3, 1, 2)
    ax3 = fig.add_subplot(3, 1, 3)

    csd1, freqs1 = ax1.csd(y1, y2, NFFT=NFFT, Fs=Fs, noverlap=noverlap,
                           pad_to=pad_to, sides='default')
    csd2, freqs2 = ax2.csd(y1, y2, NFFT=NFFT, Fs=Fs, noverlap=noverlap,
                           pad_to=pad_to, sides='onesided',
                           return_line=False)
    csd3, freqs3, line3 = ax3.csd(y1, y2, NFFT=NFFT, Fs=Fs, noverlap=noverlap,
                                  pad_to=pad_to, sides='twosided',
                                  return_line=True)

    ax1.set_xlabel('')
    ax2.set_xlabel('')
    ax3.set_xlabel('')
    ax1.set_ylabel('')
    ax2.set_ylabel('')
    ax3.set_ylabel('')


@image_comparison(baseline_images=['csd_noise'], remove_text=True,
                  extensions=['png'])
def test_csd_noise():
    '''test axes.csd with noise stimuli'''
    np.random.seed(0)

    n = 10000
    Fs = 100.

    NFFT = int(1000 * Fs / 11)
    noverlap = int(NFFT / 2)
    pad_to = int(2 ** np.ceil(np.log2(NFFT)))

    y1 = np.random.standard_normal(n)
    y2 = np.random.rand(n)

    fig = plt.figure()
    ax1 = fig.add_subplot(3, 1, 1)
    ax2 = fig.add_subplot(3, 1, 2)
    ax3 = fig.add_subplot(3, 1, 3)

    csd1, freqs1 = ax1.csd(y1, y2, NFFT=NFFT, Fs=Fs, noverlap=noverlap,
                           pad_to=pad_to, sides='default')
    csd2, freqs2 = ax2.csd(y1, y2, NFFT=NFFT, Fs=Fs, noverlap=noverlap,
                           pad_to=pad_to, sides='onesided',
                           return_line=False)
    csd3, freqs3, line3 = ax3.csd(y1, y2, NFFT=NFFT, Fs=Fs, noverlap=noverlap,
                                  pad_to=pad_to, sides='twosided',
                                  return_line=True)

    ax1.set_xlabel('')
    ax2.set_xlabel('')
    ax3.set_xlabel('')
    ax1.set_ylabel('')
    ax2.set_ylabel('')
    ax3.set_ylabel('')


@image_comparison(baseline_images=['magnitude_spectrum_freqs_linear',
                                   'magnitude_spectrum_freqs_dB'],
                  remove_text=True,
                  extensions=['png'])
def test_magnitude_spectrum_freqs():
    '''test axes.magnitude_spectrum with sinusoidal stimuli'''
    n = 10000
    Fs = 100.

    fstims1 = [Fs/4, Fs/5, Fs/11]

    NFFT = int(1000 * Fs / min(fstims1))
    pad_to = int(2 ** np.ceil(np.log2(NFFT)))

    x = np.arange(0, n, 1/Fs)

    y = np.zeros(x.size)
    for i, fstim1 in enumerate(fstims1):
        y += np.sin(fstim1 * x * np.pi * 2) * 10**i
    y = y

    fig1 = plt.figure()
    fig2 = plt.figure()

    ax11 = fig1.add_subplot(3, 1, 1)
    ax12 = fig1.add_subplot(3, 1, 2)
    ax13 = fig1.add_subplot(3, 1, 3)

    ax21 = fig2.add_subplot(3, 1, 1)
    ax22 = fig2.add_subplot(3, 1, 2)
    ax23 = fig2.add_subplot(3, 1, 3)

    spec11, freqs11, line11 = ax11.magnitude_spectrum(y, Fs=Fs, pad_to=pad_to,
                                                      sides='default')
    spec12, freqs12, line12 = ax12.magnitude_spectrum(y, Fs=Fs, pad_to=pad_to,
                                                      sides='onesided')
    spec13, freqs13, line13 = ax13.magnitude_spectrum(y, Fs=Fs, pad_to=pad_to,
                                                      sides='twosided')

    spec21, freqs21, line21 = ax21.magnitude_spectrum(y, Fs=Fs, pad_to=pad_to,
                                                      sides='default',
                                                      scale='dB')
    spec22, freqs22, line22 = ax22.magnitude_spectrum(y, Fs=Fs, pad_to=pad_to,
                                                      sides='onesided',
                                                      scale='dB')
    spec23, freqs23, line23 = ax23.magnitude_spectrum(y, Fs=Fs, pad_to=pad_to,
                                                      sides='twosided',
                                                      scale='dB')

    ax11.set_xlabel('')
    ax12.set_xlabel('')
    ax13.set_xlabel('')
    ax11.set_ylabel('')
    ax12.set_ylabel('')
    ax13.set_ylabel('')

    ax21.set_xlabel('')
    ax22.set_xlabel('')
    ax23.set_xlabel('')
    ax21.set_ylabel('')
    ax22.set_ylabel('')
    ax23.set_ylabel('')


@image_comparison(baseline_images=['magnitude_spectrum_noise_linear',
                                   'magnitude_spectrum_noise_dB'],
                  remove_text=True,
                  extensions=['png'])
def test_magnitude_spectrum_noise():
    '''test axes.magnitude_spectrum with noise stimuli'''
    np.random.seed(0)

    n = 10000
    Fs = 100.

    NFFT = int(1000 * Fs / 11)
    pad_to = int(2 ** np.ceil(np.log2(NFFT)))

    y1 = np.random.standard_normal(n)
    y2 = np.random.rand(n)
    y = np.hstack([y1, y2]) - .5

    fig1 = plt.figure()
    fig2 = plt.figure()

    ax11 = fig1.add_subplot(3, 1, 1)
    ax12 = fig1.add_subplot(3, 1, 2)
    ax13 = fig1.add_subplot(3, 1, 3)

    ax21 = fig2.add_subplot(3, 1, 1)
    ax22 = fig2.add_subplot(3, 1, 2)
    ax23 = fig2.add_subplot(3, 1, 3)

    spec11, freqs11, line11 = ax11.magnitude_spectrum(y, Fs=Fs, pad_to=pad_to,
                                                      sides='default')
    spec12, freqs12, line12 = ax12.magnitude_spectrum(y, Fs=Fs, pad_to=pad_to,
                                                      sides='onesided')
    spec13, freqs13, line13 = ax13.magnitude_spectrum(y, Fs=Fs, pad_to=pad_to,
                                                      sides='twosided')

    spec21, freqs21, line21 = ax21.magnitude_spectrum(y, Fs=Fs, pad_to=pad_to,
                                                      sides='default',
                                                      scale='dB')
    spec22, freqs22, line22 = ax22.magnitude_spectrum(y, Fs=Fs, pad_to=pad_to,
                                                      sides='onesided',
                                                      scale='dB')
    spec23, freqs23, line23 = ax23.magnitude_spectrum(y, Fs=Fs, pad_to=pad_to,
                                                      sides='twosided',
                                                      scale='dB')

    ax11.set_xlabel('')
    ax12.set_xlabel('')
    ax13.set_xlabel('')
    ax11.set_ylabel('')
    ax12.set_ylabel('')
    ax13.set_ylabel('')

    ax21.set_xlabel('')
    ax22.set_xlabel('')
    ax23.set_xlabel('')
    ax21.set_ylabel('')
    ax22.set_ylabel('')
    ax23.set_ylabel('')


@image_comparison(baseline_images=['angle_spectrum_freqs'],
                  remove_text=True,
                  extensions=['png'])
def test_angle_spectrum_freqs():
    '''test axes.angle_spectrum with sinusoidal stimuli'''
    n = 10000
    Fs = 100.

    fstims1 = [Fs/4, Fs/5, Fs/11]

    NFFT = int(1000 * Fs / min(fstims1))
    pad_to = int(2 ** np.ceil(np.log2(NFFT)))

    x = np.arange(0, n, 1/Fs)

    y = np.zeros(x.size)
    for i, fstim1 in enumerate(fstims1):
        y += np.sin(fstim1 * x * np.pi * 2) * 10**i
    y = y

    fig = plt.figure()
    ax1 = fig.add_subplot(3, 1, 1)
    ax2 = fig.add_subplot(3, 1, 2)
    ax3 = fig.add_subplot(3, 1, 3)

    spec1, freqs1, line1 = ax1.angle_spectrum(y, Fs=Fs, pad_to=pad_to,
                                              sides='default')
    spec2, freqs2, line2 = ax2.angle_spectrum(y, Fs=Fs, pad_to=pad_to,
                                              sides='onesided')
    spec3, freqs3, line3 = ax3.angle_spectrum(y, Fs=Fs, pad_to=pad_to,
                                              sides='twosided')

    ax1.set_xlabel('')
    ax2.set_xlabel('')
    ax3.set_xlabel('')
    ax1.set_ylabel('')
    ax2.set_ylabel('')
    ax3.set_ylabel('')


@image_comparison(baseline_images=['angle_spectrum_noise'],
                  remove_text=True,
                  extensions=['png'])
def test_angle_spectrum_noise():
    '''test axes.angle_spectrum with noise stimuli'''
    np.random.seed(0)

    n = 10000
    Fs = 100.

    NFFT = int(1000 * Fs / 11)
    pad_to = int(2 ** np.ceil(np.log2(NFFT)))

    y1 = np.random.standard_normal(n)
    y2 = np.random.rand(n)
    y = np.hstack([y1, y2]) - .5

    fig = plt.figure()
    ax1 = fig.add_subplot(3, 1, 1)
    ax2 = fig.add_subplot(3, 1, 2)
    ax3 = fig.add_subplot(3, 1, 3)

    spec1, freqs1, line1 = ax1.angle_spectrum(y, Fs=Fs, pad_to=pad_to,
                                              sides='default')
    spec2, freqs2, line2 = ax2.angle_spectrum(y, Fs=Fs, pad_to=pad_to,
                                              sides='onesided')
    spec3, freqs3, line3 = ax3.angle_spectrum(y, Fs=Fs, pad_to=pad_to,
                                              sides='twosided')

    ax1.set_xlabel('')
    ax2.set_xlabel('')
    ax3.set_xlabel('')
    ax1.set_ylabel('')
    ax2.set_ylabel('')
    ax3.set_ylabel('')


@image_comparison(baseline_images=['phase_spectrum_freqs'],
                  remove_text=True,
                  extensions=['png'])
def test_phase_spectrum_freqs():
    '''test axes.phase_spectrum with sinusoidal stimuli'''
    n = 10000
    Fs = 100.

    fstims1 = [Fs/4, Fs/5, Fs/11]

    NFFT = int(1000 * Fs / min(fstims1))
    pad_to = int(2 ** np.ceil(np.log2(NFFT)))

    x = np.arange(0, n, 1/Fs)

    y = np.zeros(x.size)
    for i, fstim1 in enumerate(fstims1):
        y += np.sin(fstim1 * x * np.pi * 2) * 10**i
    y = y

    fig = plt.figure()
    ax1 = fig.add_subplot(3, 1, 1)
    ax2 = fig.add_subplot(3, 1, 2)
    ax3 = fig.add_subplot(3, 1, 3)

    spec1, freqs1, line1 = ax1.phase_spectrum(y, Fs=Fs, pad_to=pad_to,
                                              sides='default')
    spec2, freqs2, line2 = ax2.phase_spectrum(y, Fs=Fs, pad_to=pad_to,
                                              sides='onesided')
    spec3, freqs3, line3 = ax3.phase_spectrum(y, Fs=Fs, pad_to=pad_to,
                                              sides='twosided')

    ax1.set_xlabel('')
    ax2.set_xlabel('')
    ax3.set_xlabel('')
    ax1.set_ylabel('')
    ax2.set_ylabel('')
    ax3.set_ylabel('')


@image_comparison(baseline_images=['phase_spectrum_noise'],
                  remove_text=True,
                  extensions=['png'])
def test_phase_spectrum_noise():
    '''test axes.phase_spectrum with noise stimuli'''
    np.random.seed(0)

    n = 10000
    Fs = 100.

    NFFT = int(1000 * Fs / 11)
    pad_to = int(2 ** np.ceil(np.log2(NFFT)))

    y1 = np.random.standard_normal(n)
    y2 = np.random.rand(n)
    y = np.hstack([y1, y2]) - .5

    fig = plt.figure()
    ax1 = fig.add_subplot(3, 1, 1)
    ax2 = fig.add_subplot(3, 1, 2)
    ax3 = fig.add_subplot(3, 1, 3)

    spec1, freqs1, line1 = ax1.phase_spectrum(y, Fs=Fs, pad_to=pad_to,
                                              sides='default')
    spec2, freqs2, line2 = ax2.phase_spectrum(y, Fs=Fs, pad_to=pad_to,
                                              sides='onesided')
    spec3, freqs3, line3 = ax3.phase_spectrum(y, Fs=Fs, pad_to=pad_to,
                                              sides='twosided')

    ax1.set_xlabel('')
    ax2.set_xlabel('')
    ax3.set_xlabel('')
    ax1.set_ylabel('')
    ax2.set_ylabel('')
    ax3.set_ylabel('')


@image_comparison(baseline_images=['twin_spines'], remove_text=True,
                  extensions=['png'])
def test_twin_spines():

    def make_patch_spines_invisible(ax):
        ax.set_frame_on(True)
        ax.patch.set_visible(False)
        for sp in six.itervalues(ax.spines):
            sp.set_visible(False)

    fig = plt.figure(figsize=(4, 3))
    fig.subplots_adjust(right=0.75)

    host = fig.add_subplot(111)
    par1 = host.twinx()
    par2 = host.twinx()

    # Offset the right spine of par2.  The ticks and label have already been
    # placed on the right by twinx above.
    par2.spines["right"].set_position(("axes", 1.2))
    # Having been created by twinx, par2 has its frame off, so the line of its
    # detached spine is invisible.  First, activate the frame but make the patch
    # and spines invisible.
    make_patch_spines_invisible(par2)
    # Second, show the right spine.
    par2.spines["right"].set_visible(True)

    p1, = host.plot([0, 1, 2], [0, 1, 2], "b-")
    p2, = par1.plot([0, 1, 2], [0, 3, 2], "r-")
    p3, = par2.plot([0, 1, 2], [50, 30, 15], "g-")

    host.set_xlim(0, 2)
    host.set_ylim(0, 2)
    par1.set_ylim(0, 4)
    par2.set_ylim(1, 65)

    host.yaxis.label.set_color(p1.get_color())
    par1.yaxis.label.set_color(p2.get_color())
    par2.yaxis.label.set_color(p3.get_color())

    tkw = dict(size=4, width=1.5)
    host.tick_params(axis='y', colors=p1.get_color(), **tkw)
    par1.tick_params(axis='y', colors=p2.get_color(), **tkw)
    par2.tick_params(axis='y', colors=p3.get_color(), **tkw)
    host.tick_params(axis='x', **tkw)


@image_comparison(baseline_images=['twin_spines_on_top', 'twin_spines_on_top'],
                  extensions=['png'], remove_text=True)
def test_twin_spines_on_top():
    matplotlib.rcParams['axes.linewidth'] = 48.0
    matplotlib.rcParams['lines.linewidth'] = 48.0

    fig = plt.figure()
    ax1 = fig.add_subplot(1, 1, 1)

    data = np.array([[1000, 1100, 1200, 1250],
                     [310, 301, 360, 400]])

    ax2 = ax1.twinx()

    ax1.plot(data[0], data[1]/1E3, color='#BEAED4')
    ax1.fill_between(data[0], data[1]/1E3, color='#BEAED4', alpha=.8)

    ax2.plot(data[0], data[1]/1E3, color='#7FC97F')
    ax2.fill_between(data[0], data[1]/1E3, color='#7FC97F', alpha=.5)

    # Reuse testcase from above for a labeled data test
    data = {"i": data[0], "j": data[1]/1E3}
    fig = plt.figure()
    ax1 = fig.add_subplot(1, 1, 1)
    ax2 = ax1.twinx()
    ax1.plot("i", "j", color='#BEAED4', data=data)
    ax1.fill_between("i", "j", color='#BEAED4', alpha=.8, data=data)
    ax2.plot("i", "j", color='#7FC97F', data=data)
    ax2.fill_between("i", "j", color='#7FC97F', alpha=.5, data=data)


@cleanup
def test_rcparam_grid_minor():
    orig_grid = matplotlib.rcParams['axes.grid']
    orig_locator = matplotlib.rcParams['axes.grid.which']

    matplotlib.rcParams['axes.grid'] = True

    values = (
        (('both'), (True, True)),
        (('major'), (True, False)),
        (('minor'), (False, True))
        )

    for locator, result in values:
        matplotlib.rcParams['axes.grid.which'] = locator
        fig = plt.figure()
        ax = fig.add_subplot(1, 1, 1)
        assert((ax.xaxis._gridOnMajor, ax.xaxis._gridOnMinor) == result)

    matplotlib.rcParams['axes.grid'] = orig_grid
    matplotlib.rcParams['axes.grid.which'] = orig_locator


@cleanup
def test_vline_limit():
    fig = plt.figure()
    ax = fig.gca()
    ax.axvline(0.5)
    ax.plot([-0.1, 0, 0.2, 0.1])
    (ymin, ymax) = ax.get_ylim()
    assert ymin == -0.1
    assert ymax == 0.25


@cleanup
def test_empty_shared_subplots():
    # empty plots with shared axes inherit limits from populated plots
    fig, axes = plt.subplots(nrows=1, ncols=2, sharex=True, sharey=True)
    axes[0].plot([1, 2, 3], [2, 4, 6])
    x0, x1 = axes[1].get_xlim()
    y0, y1 = axes[1].get_ylim()
    assert x0 <= 1
    assert x1 >= 3
    assert y0 <= 2
    assert y1 >= 6


@cleanup
def test_relim_visible_only():
    x1 = (0., 10.)
    y1 = (0., 10.)
    x2 = (-10., 20.)
    y2 = (-10., 30.)

    fig = matplotlib.figure.Figure()
    ax = fig.add_subplot(111)
    ax.plot(x1, y1)
    assert ax.get_xlim() == x1
    assert ax.get_ylim() == y1
    l = ax.plot(x2, y2)
    assert ax.get_xlim() == x2
    assert ax.get_ylim() == y2
    l[0].set_visible(False)
    assert ax.get_xlim() == x2
    assert ax.get_ylim() == y2

    ax.relim(visible_only=True)
    ax.autoscale_view()

    assert ax.get_xlim() == x1
    assert ax.get_ylim() == y1


@cleanup
def test_text_labelsize():
    """
    tests for issue #1172
    """
    fig = plt.figure()
    ax = fig.gca()
    ax.tick_params(labelsize='large')
    ax.tick_params(direction='out')


@image_comparison(baseline_images=['pie_linewidth_0', 'pie_linewidth_0',
                                   'pie_linewidth_0'],
                  extensions=['png'])
def test_pie_linewidth_0():
    # The slices will be ordered and plotted counter-clockwise.
    labels = 'Frogs', 'Hogs', 'Dogs', 'Logs'
    sizes = [15, 30, 45, 10]
    colors = ['yellowgreen', 'gold', 'lightskyblue', 'lightcoral']
    explode = (0, 0.1, 0, 0)  # only "explode" the 2nd slice (i.e. 'Hogs')

    plt.pie(sizes, explode=explode, labels=labels, colors=colors,
            autopct='%1.1f%%', shadow=True, startangle=90,
            wedgeprops={'linewidth': 0})
    # Set aspect ratio to be equal so that pie is drawn as a circle.
    plt.axis('equal')

    # Reuse testcase from above for a labeled data test
    data = {"l": labels, "s": sizes, "c": colors, "ex": explode}
    fig = plt.figure()
    ax = fig.gca()
    ax.pie("s", explode="ex", labels="l", colors="c",
            autopct='%1.1f%%', shadow=True, startangle=90,
            wedgeprops={'linewidth': 0}, data=data)
    ax.axis('equal')

    # And again to test the pyplot functions which should also be able to be
    # called with a data kwarg
    plt.figure()
    plt.pie("s", explode="ex", labels="l", colors="c",
            autopct='%1.1f%%', shadow=True, startangle=90,
            wedgeprops={'linewidth': 0}, data=data)
    plt.axis('equal')


@image_comparison(baseline_images=['pie_center_radius'], extensions=['png'])
def test_pie_center_radius():
    # The slices will be ordered and plotted counter-clockwise.
    labels = 'Frogs', 'Hogs', 'Dogs', 'Logs'
    sizes = [15, 30, 45, 10]
    colors = ['yellowgreen', 'gold', 'lightskyblue', 'lightcoral']
    explode = (0, 0.1, 0, 0) # only "explode" the 2nd slice (i.e. 'Hogs')

    plt.pie(sizes, explode=explode, labels=labels, colors=colors,
            autopct='%1.1f%%', shadow=True, startangle=90,
            wedgeprops={'linewidth': 0}, center=(1,2), radius=1.5)

    plt.annotate("Center point", xy=(1,2), xytext=(1,1.5),
                 arrowprops=dict(arrowstyle="->",
                                 connectionstyle="arc3"))
    # Set aspect ratio to be equal so that pie is drawn as a circle.
    plt.axis('equal')


@image_comparison(baseline_images=['pie_linewidth_2'], extensions=['png'])
def test_pie_linewidth_2():
    # The slices will be ordered and plotted counter-clockwise.
    labels = 'Frogs', 'Hogs', 'Dogs', 'Logs'
    sizes = [15, 30, 45, 10]
    colors = ['yellowgreen', 'gold', 'lightskyblue', 'lightcoral']
    explode = (0, 0.1, 0, 0)  # only "explode" the 2nd slice (i.e. 'Hogs')

    plt.pie(sizes, explode=explode, labels=labels, colors=colors,
            autopct='%1.1f%%', shadow=True, startangle=90,
            wedgeprops={'linewidth': 2})
    # Set aspect ratio to be equal so that pie is drawn as a circle.
    plt.axis('equal')


@image_comparison(baseline_images=['pie_ccw_true'], extensions=['png'])
def test_pie_ccw_true():
    # The slices will be ordered and plotted counter-clockwise.
    labels = 'Frogs', 'Hogs', 'Dogs', 'Logs'
    sizes = [15, 30, 45, 10]
    colors = ['yellowgreen', 'gold', 'lightskyblue', 'lightcoral']
    explode = (0, 0.1, 0, 0)  # only "explode" the 2nd slice (i.e. 'Hogs')

    plt.pie(sizes, explode=explode, labels=labels, colors=colors,
            autopct='%1.1f%%', shadow=True, startangle=90,
            counterclock=True)
    # Set aspect ratio to be equal so that pie is drawn as a circle.
    plt.axis('equal')


@image_comparison(baseline_images=['pie_frame_grid'], extensions=['png'])
def test_pie_frame_grid():
    # The slices will be ordered and plotted counter-clockwise.
    labels = 'Frogs', 'Hogs', 'Dogs', 'Logs'
    sizes = [15, 30, 45, 10]
    colors = ['yellowgreen', 'gold', 'lightskyblue', 'lightcoral']
    # only "explode" the 2nd slice (i.e. 'Hogs')
    explode = (0, 0.1, 0, 0)

    plt.pie(sizes, explode=explode, labels=labels, colors=colors,
            autopct='%1.1f%%', shadow=True, startangle=90,
            wedgeprops={'linewidth': 0},
            frame=True, center=(2, 2))

    plt.pie(sizes[::-1], explode=explode, labels=labels, colors=colors,
            autopct='%1.1f%%', shadow=True, startangle=90,
            wedgeprops={'linewidth': 0},
            frame=True, center=(5, 2))

    plt.pie(sizes, explode=explode[::-1], labels=labels, colors=colors,
            autopct='%1.1f%%', shadow=True, startangle=90,
            wedgeprops={'linewidth': 0},
            frame=True, center=(3, 5))
    # Set aspect ratio to be equal so that pie is drawn as a circle.
    plt.axis('equal')


@image_comparison(baseline_images=['set_get_ticklabels'], extensions=['png'])
def test_set_get_ticklabels():
    # test issue 2246
    fig, ax = plt.subplots(2)
    ha = ['normal', 'set_x/yticklabels']

    ax[0].plot(arange(10))
    ax[0].set_title(ha[0])

    ax[1].plot(arange(10))
    ax[1].set_title(ha[1])

    # set ticklabel to 1 plot in normal way
    ax[0].set_xticklabels(('a', 'b', 'c', 'd'))
    ax[0].set_yticklabels(('11', '12', '13', '14'))

    # set ticklabel to the other plot, expect the 2 plots have same label setting
    # pass get_ticklabels return value as ticklabels argument
    ax[1].set_xticklabels(ax[0].get_xticklabels() )
    ax[1].set_yticklabels(ax[0].get_yticklabels() )


@image_comparison(baseline_images=['o_marker_path_snap'], extensions=['png'],
                  savefig_kwarg={'dpi': 72})
def test_o_marker_path_snap():
    fig, ax = plt.subplots()
    ax.margins(.1)
    for ms in range(1, 15):
        ax.plot([1, 2, ], np.ones(2) + ms, 'o', ms=ms)

    for ms in np.linspace(1, 10, 25):
        ax.plot([3, 4, ], np.ones(2) + ms, 'o', ms=ms)


@cleanup
def test_margins():
    # test all ways margins can be called
    data = [1, 10]

    fig1, ax1 = plt.subplots(1, 1)
    ax1.plot(data)
    ax1.margins(1)
    assert_equal(ax1.margins(), (1, 1))

    fig2, ax2 = plt.subplots(1, 1)
    ax2.plot(data)
    ax2.margins(1, 0.5)
    assert_equal(ax2.margins(), (1, 0.5))

    fig3, ax3 = plt.subplots(1, 1)
    ax3.plot(data)
    ax3.margins(x=1, y=0.5)
    assert_equal(ax3.margins(), (1, 0.5))


@cleanup
def test_length_one_hist():
    fig, ax = plt.subplots()
    ax.hist(1)
    ax.hist([1])


@cleanup
def test_pathological_hexbin():
    # issue #2863
    out = io.BytesIO()

    with warnings.catch_warnings(record=True) as w:
        mylist = [10] * 100
        fig, ax = plt.subplots(1, 1)
        ax.hexbin(mylist, mylist)
        fig.savefig(out)
        assert_equal(len(w), 0)


@cleanup
def test_color_None():
    # issue 3855
    fig, ax = plt.subplots()
    ax.plot([1,2], [1,2], color=None)


@cleanup
def test_color_alias():
    # issues 4157 and 4162
    fig, ax = plt.subplots()
    line = ax.plot([0, 1], c='lime')[0]
    assert_equal('lime', line.get_color())


@cleanup
def test_numerical_hist_label():
    fig, ax = plt.subplots()
    ax.hist([range(15)] * 5, label=range(5))
    ax.legend()


@cleanup
def test_unicode_hist_label():
    fig, ax = plt.subplots()
    a = (b'\xe5\xbe\x88\xe6\xbc\x82\xe4\xba\xae, ' +
         b'r\xc3\xb6m\xc3\xa4n ch\xc3\xa4r\xc3\xa1ct\xc3\xa8rs')
    b = b'\xd7\xa9\xd7\x9c\xd7\x95\xd7\x9d'
    labels = [a.decode('utf-8'),
              'hi aardvark',
              b.decode('utf-8'),
              ]

    ax.hist([range(15)] * 3, label=labels)
    ax.legend()


@cleanup
def test_move_offsetlabel():
    data = np.random.random(10) * 1e-22
    fig, ax = plt.subplots()
    ax.plot(data)
    ax.yaxis.tick_right()
    assert_equal((1, 0.5), ax.yaxis.offsetText.get_position())


@image_comparison(baseline_images=['rc_spines'], extensions=['png'],
                  savefig_kwarg={'dpi':40})
def test_rc_spines():
    rc_dict = {
        'axes.spines.left':False,
        'axes.spines.right':False,
        'axes.spines.top':False,
        'axes.spines.bottom':False}
    with matplotlib.rc_context(rc_dict):
        fig, ax = plt.subplots()


@image_comparison(baseline_images=['rc_grid'], extensions=['png'],
                  savefig_kwarg={'dpi': 40})
def test_rc_grid():
    fig = plt.figure()
    rc_dict0 = {
        'axes.grid': True,
        'axes.grid.axis': 'both'
    }
    rc_dict1 = {
        'axes.grid': True,
        'axes.grid.axis': 'x'
    }
    rc_dict2 = {
        'axes.grid': True,
        'axes.grid.axis': 'y'
    }
    dict_list = [rc_dict0, rc_dict1, rc_dict2]

    i = 1
    for rc_dict in dict_list:
        with matplotlib.rc_context(rc_dict):
            fig.add_subplot(3, 1, i)
            i += 1


@cleanup
def test_rc_tick():
    d = {'xtick.bottom': False, 'xtick.top': True,
         'ytick.left': True, 'ytick.right': False}
    with plt.rc_context(rc=d):
        fig = plt.figure()
        ax1 = fig.add_subplot(1, 1, 1)
        xax = ax1.xaxis
        yax = ax1.yaxis
        # tick1On bottom/left
        assert xax._major_tick_kw['tick1On'] == False
        assert xax._major_tick_kw['tick2On'] == True

        assert yax._major_tick_kw['tick1On'] == True
        assert yax._major_tick_kw['tick2On'] == False


@cleanup
def test_bar_negative_width():
    fig, ax = plt.subplots()
    res = ax.bar(range(1, 5), range(1, 5), width=-1)
    assert_equal(len(res), 4)
    for indx, b in enumerate(res):
        assert_equal(b._x, indx)
        assert_equal(b._width, 1)
        assert_equal(b._height, indx + 1)


@cleanup
def test_square_plot():
    x = np.arange(4)
    y = np.array([1., 3., 5., 7.])
    fig, ax = plt.subplots()
    ax.plot(x, y, 'mo')
    ax.axis('square')
    xlim, ylim = ax.get_xlim(), ax.get_ylim()
    assert_true(np.diff(xlim) == np.diff(ylim))
    assert_true(ax.get_aspect() == 'equal')


@cleanup
def test_no_None():
    fig, ax = plt.subplots()
    assert_raises(ValueError, plt.plot, None)
    assert_raises(ValueError, plt.plot, None, None)


@cleanup
def test_pcolor_fast_non_uniform():
    Z = np.arange(6).reshape((3, 2))
    X = np.array([0, 1, 2, 10])
    Y = np.array([0, 1, 2])

    plt.figure()
    ax = plt.subplot(111)
    ax.pcolorfast(X, Y, Z.T)


@cleanup
def test_shared_scale():
    fig, axs = plt.subplots(2, 2, sharex=True, sharey=True)

    axs[0, 0].set_xscale("log")
    axs[0, 0].set_yscale("log")

    for ax in axs.flat:
        assert_equal(ax.get_yscale(), 'log')
        assert_equal(ax.get_xscale(), 'log')

    axs[1, 1].set_xscale("linear")
    axs[1, 1].set_yscale("linear")

    for ax in axs.flat:
        assert_equal(ax.get_yscale(), 'linear')
        assert_equal(ax.get_xscale(), 'linear')


@cleanup
def test_violin_point_mass():
    """Violin plot should handle point mass pdf gracefully."""
    plt.violinplot(np.array([0, 0]))


@cleanup
<<<<<<< HEAD
def test_axisbg_warning():
    fig = plt.figure()
    with warnings.catch_warnings(record=True) as w:
        ax = matplotlib.axes.Axes(fig, [0, 0, 1, 1], axisbg='r')
    assert len(w) == 1
    assert (str(w[0].message).startswith(
            ("The axisbg attribute was deprecated in version 2.0.")))


@image_comparison(baseline_images=["dash_offset"], remove_text=True)
def test_dash_offset():
    fig, ax = plt.subplots()
    x = np.linspace(0, 10)
    y = np.ones_like(x)
    for j in range(0, 100, 2):
        ax.plot(x, j*y, ls=(j, (10, 10)), lw=5, color='k')
    plt.show()


@cleanup
def test_title_location_roundtrip():
    fig, ax = plt.subplots()
    ax.set_title('aardvark')
    ax.set_title('left', loc='left')
    ax.set_title('right', loc='right')

    assert_equal('left', ax.get_title(loc='left'))
    assert_equal('right', ax.get_title(loc='right'))
    assert_equal('aardvark', ax.get_title())

    assert_raises(ValueError, ax.get_title, loc='foo')
    assert_raises(ValueError, ax.set_title, 'fail', loc='foo')


@image_comparison(baseline_images=["loglog"], remove_text=True,
                  extensions=['png'])
def test_loglog():
    fig, ax = plt.subplots()
    x = np.arange(1, 11)
    ax.loglog(x, x**3, lw=5)
    ax.tick_params(length=25, width=2)
    ax.tick_params(length=15, width=2, which='minor')


@cleanup('default')
def test_axes_margins():
    fig, ax = plt.subplots()
    ax.plot([0, 1, 2, 3])
    assert ax.get_ybound()[0] != 0

    fig, ax = plt.subplots()
    ax.bar([0, 1, 2, 3], [1, 1, 1, 1])
    assert ax.get_ybound()[0] == 0

    fig, ax = plt.subplots()
    ax.barh([0, 1, 2, 3], [1, 1, 1, 1])
    assert ax.get_xbound()[0] == 0

    fig, ax = plt.subplots()
    ax.pcolor(np.zeros((10, 10)))
    assert ax.get_xbound() == (0, 10)
    assert ax.get_ybound() == (0, 10)

    fig, ax = plt.subplots()
    ax.pcolorfast(np.zeros((10, 10)))
    assert ax.get_xbound() == (0, 10)
    assert ax.get_ybound() == (0, 10)

    fig, ax = plt.subplots()
    ax.hist(np.arange(10))
    assert ax.get_ybound()[0] == 0

    fig, ax = plt.subplots()
    ax.imshow(np.zeros((10, 10)))
    assert ax.get_xbound() == (-0.5, 9.5)
    assert ax.get_ybound() == (-0.5, 9.5)

=======
def test_remove_shared_axes():

    def _helper_x(ax):
        ax2 = ax.twinx()
        ax2.remove()
        ax.set_xlim(0, 15)
        r = ax.xaxis.get_major_locator()()
        assert r[-1] > 14

    def _helper_y(ax):
        ax2 = ax.twiny()
        ax2.remove()
        ax.set_ylim(0, 15)
        r = ax.yaxis.get_major_locator()()
        assert r[-1] > 14

    # test all of the ways to get fig/ax sets
    fig = plt.figure()
    ax = fig.gca()
    yield _helper_x, ax
    yield _helper_y, ax

    fig, ax = plt.subplots()
    yield _helper_x, ax
    yield _helper_y, ax

    fig, ax_lst = plt.subplots(2, 2, sharex='all', sharey='all')
    ax = ax_lst[0][0]
    yield _helper_x, ax
    yield _helper_y, ax

    fig = plt.figure()
    ax = fig.add_axes([.1, .1, .8, .8])
    yield _helper_x, ax
    yield _helper_y, ax

    fig, ax_lst = plt.subplots(2, 2, sharex='all', sharey='all')
    ax = ax_lst[0][0]
    orig_xlim = ax_lst[0][1].get_xlim()
    ax.remove()
    ax.set_xlim(0, 5)
    assert assert_array_equal(ax_lst[0][1].get_xlim(), orig_xlim)
>>>>>>> 6b30aaab

if __name__ == '__main__':
    import nose
    import sys

    args = ['-s', '--with-doctest']
    argv = sys.argv
    argv = argv[:1] + args + argv[1:]
    nose.runmodule(argv=argv, exit=False)<|MERGE_RESOLUTION|>--- conflicted
+++ resolved
@@ -4113,7 +4113,6 @@
 
 
 @cleanup
-<<<<<<< HEAD
 def test_axisbg_warning():
     fig = plt.figure()
     with warnings.catch_warnings(record=True) as w:
@@ -4191,7 +4190,8 @@
     assert ax.get_xbound() == (-0.5, 9.5)
     assert ax.get_ybound() == (-0.5, 9.5)
 
-=======
+
+@cleanup
 def test_remove_shared_axes():
 
     def _helper_x(ax):
@@ -4234,7 +4234,7 @@
     ax.remove()
     ax.set_xlim(0, 5)
     assert assert_array_equal(ax_lst[0][1].get_xlim(), orig_xlim)
->>>>>>> 6b30aaab
+
 
 if __name__ == '__main__':
     import nose
