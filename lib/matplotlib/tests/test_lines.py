"""
Tests specific to the lines module.
"""
from __future__ import (absolute_import, division, print_function,
                        unicode_literals)

from matplotlib.externals import six
import itertools
import matplotlib.lines as mlines
import nose
from nose.tools import assert_true, assert_raises
from timeit import repeat
import numpy as np

import matplotlib.pyplot as plt
from matplotlib.testing.decorators import cleanup, image_comparison
import sys


@cleanup
def test_invisible_Line_rendering():
    """
    Github issue #1256 identified a bug in Line.draw method

    Despite visibility attribute set to False, the draw method was not
    returning early enough and some pre-rendering code was executed
    though not necessary.

    Consequence was an excessive draw time for invisible Line instances
    holding a large number of points (Npts> 10**6)
    """
    # Creates big x and y data:
    N = 10**7
    x = np.linspace(0,1,N)
    y = np.random.normal(size=N)

    # Create a plot figure:
    fig = plt.figure()
    ax = plt.subplot(111)

    # Create a "big" Line instance:
    l = mlines.Line2D(x,y)
    l.set_visible(False)
    # but don't add it to the Axis instance `ax`

    # [here Interactive panning and zooming is pretty responsive]
    # Time the canvas drawing:
    t_no_line = min(repeat(fig.canvas.draw, number=1, repeat=3))
    # (gives about 25 ms)

    # Add the big invisible Line:
    ax.add_line(l)

    # [Now interactive panning and zooming is very slow]
    # Time the canvas drawing:
    t_unvisible_line = min(repeat(fig.canvas.draw, number=1, repeat=3))
    # gives about 290 ms for N = 10**7 pts

    slowdown_factor = (t_unvisible_line/t_no_line)
    slowdown_threshold = 2 # trying to avoid false positive failures
    assert_true(slowdown_factor < slowdown_threshold)


@cleanup
def test_set_line_coll_dash():
    fig = plt.figure()
    ax = fig.add_subplot(1, 1, 1)

    np.random.seed(0)
    # Testing setting linestyles for line collections.
    # This should not produce an error.
    cs = ax.contour(np.random.randn(20, 30), linestyles=[(0, (3, 3))])

    assert True


@image_comparison(baseline_images=['line_dashes'], remove_text=True)
def test_line_dashes():
    fig = plt.figure()
    ax = fig.add_subplot(1, 1, 1)

    ax.plot(range(10), linestyle=(0, (3, 3)), lw=5)


@cleanup
def test_line_colors():
    fig = plt.figure()
    ax = fig.add_subplot(1, 1, 1)
    ax.plot(range(10), color='none')
    ax.plot(range(10), color='r')
    ax.plot(range(10), color='.3')
    ax.plot(range(10), color=(1, 0, 0, 1))
    ax.plot(range(10), color=(1, 0, 0))
    fig.canvas.draw()
    assert True


@cleanup
def test_linestyle_variants():
    fig = plt.figure()
    ax = fig.add_subplot(1, 1, 1)
    for ls in ["-", "solid", "--", "dashed",
               "-.", "dashdot", ":", "dotted"]:
        ax.plot(range(10), linestyle=ls)

    fig.canvas.draw()
    assert True


@cleanup
def test_valid_linestyles():
    if sys.version_info[:2] < (2, 7):
        raise nose.SkipTest("assert_raises as context manager "
                            "not supported with Python < 2.7")

    line = mlines.Line2D([], [])
    with assert_raises(ValueError):
        line.set_linestyle('aardvark')


@image_comparison(baseline_images=['line_collection_dashes'], remove_text=True)
def test_set_line_coll_dash_image():
    fig = plt.figure()
    ax = fig.add_subplot(1, 1, 1)

    np.random.seed(0)
    cs = ax.contour(np.random.randn(20, 30), linestyles=[(0, (3, 3))])


@image_comparison(baseline_images=['marker_fill_styles'], remove_text=True,
                  extensions=['png'])
def test_marker_fill_styles():
    colors = itertools.cycle(['b', 'g', 'r', 'c', 'm', 'y', 'k'])
    altcolor = 'lightgreen'

    y = np.array([1, 1])
    x = np.array([0, 9])
    fig, ax = plt.subplots()

    for j, marker in enumerate(mlines.Line2D.filled_markers):
        for i, fs in enumerate(mlines.Line2D.fillStyles):
            color = next(colors)
            ax.plot(j * 10 + x, y + i + .5 * (j % 2),
                    marker=marker,
                    markersize=20,
                    markerfacecoloralt=altcolor,
                    fillstyle=fs,
                    label=fs,
                    linewidth=5,
                    color=color,
                    markeredgecolor=color,
                    markeredgewidth=2)

    ax.set_ylim([0, 7.5])
    ax.set_xlim([-5, 135])


def test_nan_is_sorted():
<<<<<<< HEAD
    # Exercises issue from PR #2744 (NaN throwing warning in _is_sorted)
=======
>>>>>>> dc258b3e
    line = mlines.Line2D([],[])
    assert_true(line._is_sorted(np.array([1, 2, 3])))
    assert_true(line._is_sorted(np.array([1, np.nan, 3])))
    assert_true(not line._is_sorted([3, 5] + [np.nan] * 100 + [0, 2]))
<<<<<<< HEAD
=======

>>>>>>> dc258b3e


if __name__ == '__main__':
    nose.runmodule(argv=['-s', '--with-doctest'], exit=False)<|MERGE_RESOLUTION|>--- conflicted
+++ resolved
@@ -156,18 +156,10 @@
 
 
 def test_nan_is_sorted():
-<<<<<<< HEAD
-    # Exercises issue from PR #2744 (NaN throwing warning in _is_sorted)
-=======
->>>>>>> dc258b3e
     line = mlines.Line2D([],[])
     assert_true(line._is_sorted(np.array([1, 2, 3])))
     assert_true(line._is_sorted(np.array([1, np.nan, 3])))
     assert_true(not line._is_sorted([3, 5] + [np.nan] * 100 + [0, 2]))
-<<<<<<< HEAD
-=======
-
->>>>>>> dc258b3e
 
 
 if __name__ == '__main__':
