from . import artist, cbook, colors, transforms
from .axes import Axes
from .backend_bases import RendererBase, MouseEvent
from .bezier import (
    NonIntersectingPathException,
    get_cos_sin,
    get_intersection,
    get_parallels,
    inside_circle,
    make_wedged_bezier2,
    split_bezier_intersecting_with_closedpath,
    split_path_inout,
)
from .path import Path
from .transforms import Transform, Bbox

from typing import Any, Literal, overload

import numpy as np
from numpy.typing import ArrayLike
from .typing import ColorType, LineStyleType, CapStyleType, JoinStyleType

class Patch(artist.Artist):
    zorder: float
    def __init__(
        self,
        *,
        edgecolor: ColorType | None = ...,
        facecolor: ColorType | None = ...,
        color: ColorType | None = ...,
        linewidth: float | None = ...,
        linestyle: LineStyleType | None = ...,
        antialiased: bool | None = ...,
        hatch: str | None = ...,
        fill: bool = ...,
        capstyle: CapStyleType | None = ...,
        joinstyle: JoinStyleType | None = ...,
        **kwargs,
    ) -> None: ...
    def get_verts(self) -> ArrayLike: ...
    def contains(self, mouseevent: MouseEvent, radius: float | None = None): ...
    def contains_point(
        self, point: tuple[float, float], radius: float | None = ...
    ) -> bool: ...
    def contains_points(
        self, points: ArrayLike, radius: float | None = ...
    ) -> np.ndarray: ...
    def get_extents(self) -> Bbox: ...
    def get_transform(self) -> Transform: ...
    def get_data_transform(self) -> Transform: ...
    def get_patch_transform(self) -> Transform: ...
    def get_antialiased(self) -> bool: ...
    def get_edgecolor(self) -> ColorType: ...
    def get_facecolor(self) -> ColorType: ...
    def get_linewidth(self) -> float: ...
    def get_linestyle(self) -> LineStyleType: ...
    def set_antialiased(self, aa: bool | None) -> None: ...
    def set_edgecolor(self, color: ColorType | None) -> None: ...
    def set_facecolor(self, color: ColorType | None) -> None: ...
    def set_color(self, c: ColorType | None) -> None: ...
    def set_alpha(self, alpha: float | None) -> None: ...
    def set_linewidth(self, w: float | None) -> None: ...
    def set_linestyle(self, ls: LineStyleType | None) -> None: ...
    def set_fill(self, b: bool) -> None: ...
    def get_fill(self) -> bool: ...
    fill = property(get_fill, set_fill)
    def set_capstyle(self, s: CapStyleType) -> None: ...
    def get_capstyle(self) -> Literal["butt", "projecting", "round"]: ...
    def set_joinstyle(self, s: JoinStyleType) -> None: ...
    def get_joinstyle(self) -> Literal["miter", "round", "bevel"]: ...
    def set_hatch(self, hatch: str) -> None: ...
    def get_hatch(self) -> str: ...
    def get_path(self) -> Path: ...

class Shadow(Patch):
    patch: Patch
    def __init__(self, patch: Patch, ox: float, oy: float, **kwargs) -> None: ...

class Rectangle(Patch):
    angle: float
    def __init__(
        self,
        xy: tuple[float, float],
        width: float,
        height: float,
        *,
        angle: float = ...,
        rotation_point: Literal["xy", "center"] | tuple[float, float] = ...,
        **kwargs,
    ) -> None: ...
    @property
    def rotation_point(self) -> Literal["xy", "center"] | tuple[float, float]: ...
    @rotation_point.setter
    def rotation_point(
        self, value: Literal["xy", "center"] | tuple[float, float]
    ) -> None: ...
    def get_x(self) -> float: ...
    def get_y(self) -> float: ...
    def get_xy(self) -> tuple[float, float]: ...
    def get_corners(self) -> np.ndarray: ...
    def get_center(self) -> np.ndarray: ...
    def get_width(self) -> float: ...
    def get_height(self) -> float: ...
    def get_angle(self) -> float: ...
    def set_x(self, x: float) -> None: ...
    def set_y(self, y: float) -> None: ...
    def set_angle(self, angle: float) -> None: ...
    def set_xy(self, xy: tuple[float, float]) -> None: ...
    def set_width(self, w: float) -> None: ...
    def set_height(self, h: float) -> None: ...
    @overload
    def set_bounds(self, args: tuple[float, float, float, float], /) -> None: ...
    @overload
    def set_bounds(
        self, left: float, bottom: float, width: float, height: float, /
    ) -> None: ...
    def get_bbox(self) -> Bbox: ...
    xy = property(get_xy, set_xy)

class RegularPolygon(Patch):
    xy: tuple[float, float]
    numvertices: int
    orientation: float
    radius: float
    def __init__(
        self,
        xy: tuple[float, float],
        numVertices: int,
        *,
        radius: float = ...,
        orientation: float = ...,
        **kwargs,
    ) -> None: ...

class PathPatch(Patch):
    def __init__(self, path: Path, **kwargs) -> None: ...
    def set_path(self, path: Path) -> None: ...

class StepPatch(PathPatch):
    orientation: Literal["vertical", "horizontal"]
    def __init__(
        self,
        values: ArrayLike,
        edges: ArrayLike,
        *,
        orientation: Literal["vertical", "horizontal"] = ...,
        baseline: float = ...,
        **kwargs,
    ) -> None: ...

    # NamedTuple StairData, defined in body of method
    def get_data(self) -> tuple[np.ndarray, np.ndarray, float]: ...
    def set_data(
        self,
        values: ArrayLike | None = ...,
        edges: ArrayLike | None = ...,
        baseline: float | None = ...,
    ) -> None: ...

class Polygon(Patch):
    def __init__(self, xy: ArrayLike, *, closed: bool = ..., **kwargs) -> None: ...
    def get_closed(self) -> bool: ...
    def set_closed(self, closed: bool) -> None: ...
    def get_xy(self) -> np.ndarray: ...
    def set_xy(self, xy: ArrayLike) -> None: ...
    xy = property(get_xy, set_xy)

class Wedge(Patch):
    center: tuple[float, float]
    r: float
    theta1: float
    theta2: float
    width: float | None
    def __init__(
        self,
        center: tuple[float, float],
        r: float,
        theta1: float,
        theta2: float,
        *,
        width: float | None = ...,
        **kwargs,
    ) -> None: ...
    def set_center(self, center: tuple[float, float]) -> None: ...
    def set_radius(self, radius: float) -> None: ...
    def set_theta1(self, theta1: float) -> None: ...
    def set_theta2(self, theta2: float) -> None: ...
    def set_width(self, width: float | None) -> None: ...

class Arrow(Patch):
    def __init__(
        self, x: float, y: float, dx: float, dy: float, *, width: float = ..., **kwargs
    ) -> None: ...

class FancyArrow(Polygon):
    def __init__(
        self,
        x: float,
        y: float,
        dx: float,
        dy: float,
        *,
        width: float = ...,
        length_includes_head: bool = ...,
        head_width: float | None = ...,
        head_length: float | None = ...,
        shape: Literal["full", "left", "right"] = ...,
        overhang: float = ...,
        head_starts_at_zero: bool = ...,
        **kwargs,
    ) -> None: ...
    def set_data(
        self,
        *,
        x: float | None = ...,
        y: float | None = ...,
        dx: float | None = ...,
        dy: float | None = ...,
        width: float | None = ...,
        head_width: float | None = ...,
        head_length: float | None = ...,
    ) -> None: ...

class CirclePolygon(RegularPolygon):
    def __init__(
        self,
        xy: tuple[float, float],
        radius: float = ...,
        *,
        resolution: int = ...,
        **kwargs,
    ) -> None: ...

class Ellipse(Patch):
    def __init__(
        self,
        xy: tuple[float, float],
        width: float,
        height: float,
        *,
        angle: float = ...,
        **kwargs,
    ) -> None: ...
    def set_center(self, xy: tuple[float, float]) -> None: ...
    def get_center(self) -> float: ...
    center = property(get_center, set_center)

    def set_width(self, width: float) -> None: ...
    def get_width(self) -> float: ...
    width = property(get_width, set_width)

    def set_height(self, height: float) -> None: ...
    def get_height(self) -> float: ...
    height = property(get_height, set_height)

    def set_angle(self, angle: float) -> None: ...
    def get_angle(self) -> float: ...
    angle = property(get_angle, set_angle)

    def get_corners(self) -> np.ndarray: ...
<<<<<<< HEAD

    def get_vertices(self) -> list[tuple[float, float], tuple[float, float]]: ...
    def get_co_vertices(self) -> list[tuple[float, float], tuple[float, float]]: ...
=======
    
    def get_vertices(self) -> list[tuple[float, float]]: ...
    def get_co_vertices(self) -> list[tuple[float, float]]: ...
>>>>>>> 03869252

class Annulus(Patch):
    a: float
    b: float
    def __init__(
        self,
        xy: tuple[float, float],
        r: float | tuple[float, float],
        width: float,
        angle: float = ...,
        **kwargs,
    ) -> None: ...
    def set_center(self, xy: tuple[float, float]) -> None: ...
    def get_center(self) -> tuple[float, float]: ...
    center = property(get_center, set_center)

    def set_width(self, width: float) -> None: ...
    def get_width(self) -> float: ...
    width = property(get_width, set_width)

    def set_angle(self, angle: float) -> None: ...
    def get_angle(self) -> float: ...
    angle = property(get_angle, set_angle)

    def set_semimajor(self, a: float) -> None: ...
    def set_semiminor(self, b: float) -> None: ...
    def set_radii(self, r: float | tuple[float, float]) -> None: ...
    def get_radii(self) -> tuple[float, float]: ...
    radii = property(get_radii, set_radii)

class Circle(Ellipse):
    def __init__(
        self, xy: tuple[float, float], radius: float = ..., **kwargs
    ) -> None: ...
    def set_radius(self, radius: float) -> None: ...
    def get_radius(self): ...
    radius = property(get_radius, set_radius)

class Arc(Ellipse):
    theta1: float
    theta2: float
    def __init__(
        self,
        xy: tuple[float, float],
        width: float,
        height: float,
        *,
        angle: float = ...,
        theta1: float = ...,
        theta2: float = ...,
        **kwargs,
    ) -> None: ...

def bbox_artist(
    artist: artist.Artist,
    renderer: RendererBase,
    props: dict[str, Any] | None = ...,
    fill: bool = ...,
) -> None: ...
def draw_bbox(
    bbox: Bbox,
    renderer: RendererBase,
    color: ColorType = ...,
    trans: Transform | None = ...,
) -> None: ...

class _Style:
    def __init_subclass__(cls) -> None: ...
    def __new__(cls, stylename, **kwargs): ...
    @classmethod
    def get_styles(cls) -> dict[str, type]: ...
    @classmethod
    def pprint_styles(cls) -> str: ...
    @classmethod
    def register(cls, name: str, style: type) -> None: ...

class BoxStyle(_Style):
    class Square:
        pad: float
        def __init__(self, pad: float = ...) -> None: ...
        def __call__(
            self,
            x0: float,
            y0: float,
            width: float,
            height: float,
            mutation_size: float,
        ) -> Path: ...

    class Circle:
        pad: float
        def __init__(self, pad: float = ...) -> None: ...
        def __call__(
            self,
            x0: float,
            y0: float,
            width: float,
            height: float,
            mutation_size: float,
        ) -> Path: ...

    class Ellipse:
        pad: float
        def __init__(self, pad: float = ...) -> None: ...
        def __call__(
            self,
            x0: float,
            y0: float,
            width: float,
            height: float,
            mutation_size: float,
        ) -> Path: ...

    class LArrow:
        pad: float
        def __init__(self, pad: float = ...) -> None: ...
        def __call__(
            self,
            x0: float,
            y0: float,
            width: float,
            height: float,
            mutation_size: float,
        ) -> Path: ...

    class RArrow(LArrow):
        def __call__(
            self,
            x0: float,
            y0: float,
            width: float,
            height: float,
            mutation_size: float,
        ) -> Path: ...

    class DArrow:
        pad: float
        def __init__(self, pad: float = ...) -> None: ...
        def __call__(
            self,
            x0: float,
            y0: float,
            width: float,
            height: float,
            mutation_size: float,
        ) -> Path: ...

    class Round:
        pad: float
        rounding_size: float | None
        def __init__(
            self, pad: float = ..., rounding_size: float | None = ...
        ) -> None: ...
        def __call__(
            self,
            x0: float,
            y0: float,
            width: float,
            height: float,
            mutation_size: float,
        ) -> Path: ...

    class Round4:
        pad: float
        rounding_size: float | None
        def __init__(
            self, pad: float = ..., rounding_size: float | None = ...
        ) -> None: ...
        def __call__(
            self,
            x0: float,
            y0: float,
            width: float,
            height: float,
            mutation_size: float,
        ) -> Path: ...

    class Sawtooth:
        pad: float
        tooth_size: float | None
        def __init__(
            self, pad: float = ..., tooth_size: float | None = ...
        ) -> None: ...
        def __call__(
            self,
            x0: float,
            y0: float,
            width: float,
            height: float,
            mutation_size: float,
        ) -> Path: ...

    class Roundtooth(Sawtooth):
        def __call__(
            self,
            x0: float,
            y0: float,
            width: float,
            height: float,
            mutation_size: float,
        ) -> Path: ...

class ConnectionStyle(_Style):
    class _Base:
        class SimpleEvent:
            def __init__(self, xy: tuple[float, float]) -> None: ...

        def __call__(
            self,
            posA: tuple[float, float],
            posB: tuple[float, float],
            shrinkA: float = ...,
            shrinkB: float = ...,
            patchA: Patch | None = ...,
            patchB: Patch | None = ...,
        ) -> Path: ...

    class Arc3(_Base):
        rad: float
        def __init__(self, rad: float = ...) -> None: ...
        def connect(
            self, posA: tuple[float, float], posB: tuple[float, float]
        ) -> Path: ...

    class Angle3(_Base):
        angleA: float
        angleB: float
        def __init__(self, angleA: float = ..., angleB: float = ...) -> None: ...
        def connect(
            self, posA: tuple[float, float], posB: tuple[float, float]
        ) -> Path: ...

    class Angle(_Base):
        angleA: float
        angleB: float
        rad: float
        def __init__(
            self, angleA: float = ..., angleB: float = ..., rad: float = ...
        ) -> None: ...
        def connect(
            self, posA: tuple[float, float], posB: tuple[float, float]
        ) -> Path: ...

    class Arc(_Base):
        angleA: float
        angleB: float
        armA: float | None
        armB: float | None
        rad: float
        def __init__(
            self,
            angleA: float = ...,
            angleB: float = ...,
            armA: float | None = ...,
            armB: float | None = ...,
            rad: float = ...,
        ) -> None: ...
        def connect(
            self, posA: tuple[float, float], posB: tuple[float, float]
        ) -> Path: ...

    class Bar(_Base):
        armA: float
        armB: float
        fraction: float
        angle: float | None
        def __init__(
            self,
            armA: float = ...,
            armB: float = ...,
            fraction: float = ...,
            angle: float | None = ...,
        ) -> None: ...
        def connect(
            self, posA: tuple[float, float], posB: tuple[float, float]
        ) -> Path: ...

class ArrowStyle(_Style):
    class _Base:
        @staticmethod
        def ensure_quadratic_bezier(path: Path) -> list[float]: ...
        def transmute(
            self, path: Path, mutation_size: float, linewidth: float
        ) -> tuple[Path, bool]: ...
        def __call__(
            self,
            path: Path,
            mutation_size: float,
            linewidth: float,
            aspect_ratio: float = ...,
        ) -> tuple[Path, bool]: ...

    class _Curve(_Base):
        arrow: str
        fillbegin: bool
        fillend: bool
        def __init__(
            self,
            head_length: float = ...,
            head_width: float = ...,
            widthA: float = ...,
            widthB: float = ...,
            lengthA: float = ...,
            lengthB: float = ...,
            angleA: float | None = ...,
            angleB: float | None = ...,
            scaleA: float | None = ...,
            scaleB: float | None = ...,
        ) -> None: ...

    class Curve(_Curve):
        def __init__(self) -> None: ...

    class CurveA(_Curve):
        arrow: str

    class CurveB(_Curve):
        arrow: str

    class CurveAB(_Curve):
        arrow: str

    class CurveFilledA(_Curve):
        arrow: str

    class CurveFilledB(_Curve):
        arrow: str

    class CurveFilledAB(_Curve):
        arrow: str

    class BracketA(_Curve):
        arrow: str
        def __init__(
            self, widthA: float = ..., lengthA: float = ..., angleA: float = ...
        ) -> None: ...

    class BracketB(_Curve):
        arrow: str
        def __init__(
            self, widthB: float = ..., lengthB: float = ..., angleB: float = ...
        ) -> None: ...

    class BracketAB(_Curve):
        arrow: str
        def __init__(
            self,
            widthA: float = ...,
            lengthA: float = ...,
            angleA: float = ...,
            widthB: float = ...,
            lengthB: float = ...,
            angleB: float = ...,
        ) -> None: ...

    class BarAB(_Curve):
        arrow: str
        def __init__(
            self,
            widthA: float = ...,
            angleA: float = ...,
            widthB: float = ...,
            angleB: float = ...,
        ) -> None: ...

    class BracketCurve(_Curve):
        arrow: str
        def __init__(
            self, widthA: float = ..., lengthA: float = ..., angleA: float | None = ...
        ) -> None: ...

    class CurveBracket(_Curve):
        arrow: str
        def __init__(
            self, widthB: float = ..., lengthB: float = ..., angleB: float | None = ...
        ) -> None: ...

    class Simple(_Base):
        def __init__(
            self,
            head_length: float = ...,
            head_width: float = ...,
            tail_width: float = ...,
        ) -> None: ...

    class Fancy(_Base):
        def __init__(
            self,
            head_length: float = ...,
            head_width: float = ...,
            tail_width: float = ...,
        ) -> None: ...

    class Wedge(_Base):
        tail_width: float
        shrink_factor: float
        def __init__(
            self, tail_width: float = ..., shrink_factor: float = ...
        ) -> None: ...

class FancyBboxPatch(Patch):
    def __init__(
        self,
        xy: tuple[float, float],
        width: float,
        height: float,
        boxstyle: str | BoxStyle = ...,
        *,
        mutation_scale: float = ...,
        mutation_aspect: float = ...,
        **kwargs,
    ) -> None: ...
    def set_boxstyle(self, boxstyle: str | BoxStyle | None = ..., **kwargs): ...
    def get_boxstyle(self) -> BoxStyle: ...
    def set_mutation_scale(self, scale: float) -> None: ...
    def get_mutation_scale(self) -> float: ...
    def set_mutation_aspect(self, aspect: float) -> None: ...
    def get_mutation_aspect(self) -> float: ...
    def get_x(self) -> float: ...
    def get_y(self) -> float: ...
    def get_width(self) -> float: ...
    def get_height(self) -> float: ...
    def set_x(self, x: float) -> None: ...
    def set_y(self, y: float) -> None: ...
    def set_width(self, w: float) -> None: ...
    def set_height(self, h: float) -> None: ...
    @overload
    def set_bounds(self, args: tuple[float, float, float, float], /) -> None: ...
    @overload
    def set_bounds(
        self, left: float, bottom: float, width: float, height: float, /
    ) -> None: ...
    def get_bbox(self) -> Bbox: ...

class FancyArrowPatch(Patch):
    patchA: Patch
    patchB: Patch
    shrinkA: float
    shrinkB: float
    def __init__(
        self,
        posA: tuple[float, float] | None = ...,
        posB: tuple[float, float] | None = ...,
        *,
        path: Path | None = ...,
        arrowstyle: str | ArrowStyle = ...,
        connectionstyle: str | ConnectionStyle = ...,
        patchA: Patch | None = ...,
        patchB: Patch | None = ...,
        shrinkA: float = ...,
        shrinkB: float = ...,
        mutation_scale: float = ...,
        mutation_aspect: float | None = ...,
        **kwargs,
    ) -> None: ...
    def set_positions(
        self, posA: tuple[float, float], posB: tuple[float, float]
    ) -> None: ...
    def set_patchA(self, patchA: Patch) -> None: ...
    def set_patchB(self, patchB: Patch) -> None: ...
    def set_connectionstyle(
        self, connectionstyle: str | ConnectionStyle | None = ..., **kwargs
    ): ...
    def get_connectionstyle(self) -> ConnectionStyle: ...
    def set_arrowstyle(self, arrowstyle: str | ArrowStyle | None = ..., **kwargs): ...
    def get_arrowstyle(self) -> ArrowStyle: ...
    def set_mutation_scale(self, scale: float) -> None: ...
    def get_mutation_scale(self) -> float: ...
    def set_mutation_aspect(self, aspect: float | None) -> None: ...
    def get_mutation_aspect(self) -> float: ...

class ConnectionPatch(FancyArrowPatch):
    xy1: tuple[float, float]
    xy2: tuple[float, float]
    coords1: str | Transform
    coords2: str | Transform | None
    axesA: Axes | None
    axesB: Axes | None
    def __init__(
        self,
        xyA: tuple[float, float],
        xyB: tuple[float, float],
        coordsA: str | Transform,
        coordsB: str | Transform | None = ...,
        *,
        axesA: Axes | None = ...,
        axesB: Axes | None = ...,
        arrowstyle: str | ArrowStyle = ...,
        connectionstyle: str | ConnectionStyle = ...,
        patchA: Patch | None = ...,
        patchB: Patch | None = ...,
        shrinkA: float = ...,
        shrinkB: float = ...,
        mutation_scale: float = ...,
        mutation_aspect: float | None = ...,
        clip_on: bool = ...,
        **kwargs,
    ) -> None: ...
    def set_annotation_clip(self, b: bool | None) -> None: ...
    def get_annotation_clip(self) -> bool | None: ...<|MERGE_RESOLUTION|>--- conflicted
+++ resolved
@@ -258,15 +258,10 @@
     angle = property(get_angle, set_angle)
 
     def get_corners(self) -> np.ndarray: ...
-<<<<<<< HEAD
-
-    def get_vertices(self) -> list[tuple[float, float], tuple[float, float]]: ...
-    def get_co_vertices(self) -> list[tuple[float, float], tuple[float, float]]: ...
-=======
-    
+
     def get_vertices(self) -> list[tuple[float, float]]: ...
     def get_co_vertices(self) -> list[tuple[float, float]]: ...
->>>>>>> 03869252
+
 
 class Annulus(Patch):
     a: float
