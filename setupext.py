"""
Some helper functions for building the C extensions

You may need to use the "basedirlist" option in setup.cfg to point
to the location of your required libs, eg, png, z, freetype,
overriding the settings hard-coded in the "basedir" directory
below.

DARWIN

  I have installed all of the backends on OSX.

  Tk: If you want to install TkAgg, I recommend the "batteries included"
  binary build of Tcl/Tk at
  http://www.apple.com/downloads/macosx/unix_open_source/tcltkaqua.html

  GTK: I installed GTK from src as described at
  http://www.macgimp.org/index.php?topic=gtk.  There are several
  packages, but all configure/make/make install w/o problem.  In
  addition to the packages listed there, You will also need libpng,
  libjpeg, and libtiff if you want output to these formats from GTK.

WIN32 - MINGW

  If you are sufficiently masochistic that you want to build this
  yourself, download the win32_static dir from
  http://matplotlib.sourceforge.net/win32_static.tar.gz and
  see the README file in that dir

  > python setup.py build --compiler=mingw32 bdist_wininst  > build23.out

  NOTE, if you are building on python24 on win32, see
  http://mail.python.org/pipermail/python-list/2004-December/254826.html

WIN32 - VISUAL STUDIO 7.1 (2003)

  This build is similar to the mingw.  Download the visual studio static
  dependencies from
  http://matplotlib.sourceforge.net/win32_static_vs.tar.gz and
  see the README in that dir

  > python setup.py build --compiler=msvc bdist_wininst

"""

import os
import re
import subprocess
from distutils import sysconfig

basedir = {
    'win32'  : ['win32_static',],
    'linux2-alpha' : ['/usr/local', '/usr'],
    'linux2-hppa' : ['/usr/local', '/usr'],
    'linux2-mips' : ['/usr/local', '/usr'],
    'linux2-sparc' : ['/usr/local', '/usr'],
    'linux2' : ['/usr/local', '/usr'],
    'linux3' : ['/usr/local', '/usr'],
    'linux'  : ['/usr/local', '/usr',],
    'cygwin' : ['/usr/local', '/usr',],
    '_darwin' : ['/sw/lib/freetype2', '/sw/lib/freetype219', '/usr/local',
                '/usr', '/sw'],
    # it appears builds with darwin are broken because of all the
    # different flags the deps can be compile with, so I am pushing
    # people to :
    #   make -f make.osx fetch deps mpl_build mpl_install

    'darwin' : [],

    'freebsd4' : ['/usr/local', '/usr'],
    'freebsd5' : ['/usr/local', '/usr'],
    'freebsd6' : ['/usr/local', '/usr'],
    'sunos5' : [os.getenv('MPLIB_BASE') or '/usr/local',],
    'gnukfreebsd5' : ['/usr/local', '/usr'],
    'gnukfreebsd6' : ['/usr/local', '/usr'],
    'gnukfreebsd7' : ['/usr/local', '/usr'],
    'gnukfreebsd8' : ['/usr/local', '/usr'],
    'gnu0' : ['/usr'],
    'aix5' : ['/usr/local'],
}

import sys, os, stat

from textwrap import fill
from distutils.core import Extension
import glob

if sys.version_info[0] < 3:
    import ConfigParser as configparser
    from cStringIO import StringIO
    if sys.platform != 'win32':
        from commands import getstatusoutput
else:
    import configparser
    from io import StringIO
    if sys.platform != 'win32':
        from subprocess import getstatusoutput

BUILT_PNG       = False
BUILT_AGG       = False
BUILT_FT2FONT   = False
BUILT_TTCONV    = False
BUILT_GTKAGG    = False
BUILT_IMAGE     = False
BUILT_MACOSX    = False
BUILT_TKAGG     = False
BUILT_WINDOWING = False
BUILT_CONTOUR   = False
BUILT_DELAUNAY  = False
BUILT_NXUTILS   = False
BUILT_CONTOUR   = False
BUILT_GDK       = False
BUILT_PATH      = False
BUILT_TRI       = False

AGG_VERSION = 'agg24'
TCL_TK_CACHE = None

# for nonstandard installation/build with --prefix variable
numpy_inc_dirs = []

# matplotlib build options, which can be altered using setup.cfg
options = {'display_status': True,
           'verbose': False,
           'provide_pytz': 'auto',
           'provide_dateutil': 'auto',
           'build_agg': True,
           'build_gtk': 'auto',
           'build_gtkagg': 'auto',
           'build_tkagg': 'auto',
           'build_macosx': 'auto',
           'build_image': True,
           'build_windowing': True,
           'backend': None,
           'basedirlist': None}

defines = [
        ('PY_ARRAY_UNIQUE_SYMBOL', 'MPL_ARRAY_API'),
        ('PYCXX_ISO_CPP_LIB', '1')]

setup_cfg = os.environ.get('MPLSETUPCFG', 'setup.cfg')
# Based on the contents of setup.cfg, determine the build options
if os.path.exists(setup_cfg):
    config = configparser.SafeConfigParser()
    config.read(setup_cfg)

    try: options['display_status'] = not config.getboolean("status", "suppress")
    except: pass

    try: options['verbose'] = not config.getboolean("status", "verbose")
    except: pass

    try: options['provide_pytz'] = config.getboolean("provide_packages", "pytz")
    except: options['provide_pytz'] = 'auto'

    try: options['provide_dateutil'] = config.getboolean("provide_packages",
                                                         "dateutil")
    except: options['provide_dateutil'] = 'auto'

    try: options['build_gtk'] = config.getboolean("gui_support", "gtk")
    except: options['build_gtk'] = 'auto'

    try: options['build_gtkagg'] = config.getboolean("gui_support", "gtkagg")
    except: options['build_gtkagg'] = 'auto'

    try: options['build_tkagg'] = config.getboolean("gui_support", "tkagg")
    except: options['build_tkagg'] = 'auto'

    try: options['build_macosx'] = config.getboolean("gui_support", "macosx")
    except: options['build_macosx'] = 'auto'

    try: options['backend'] = config.get("rc_options", "backend")
    except: pass

    try: options['basedirlist'] = config.get("directories", "basedirlist")
    except: pass

# For get_base_flags:
if options['basedirlist']:
    basedirlist = options['basedirlist'].split()
else:
    basedirlist = basedir[sys.platform]
print("basedirlist is: %s" % basedirlist)

if options['display_status']:
    def print_line(char='='):
        print(char * 76)

    def print_status(package, status):
        initial_indent = "%22s: " % package
        indent = ' ' * 24
        print(fill(str(status), width=76,
                   initial_indent=initial_indent,
                   subsequent_indent=indent))

    def print_message(message):
        indent = ' ' * 24 + "* "
        print(fill(str(message), width=76,
                   initial_indent=indent,
                   subsequent_indent=indent))

    def print_raw(section):
        print(section)
else:
    def print_line(*args, **kwargs):
        pass
    print_status = print_message = print_raw = print_line

# Remove the -Wstrict-prototypesoption, is it's not valid for C++
customize_compiler = sysconfig.customize_compiler
def my_customize_compiler(compiler):
    retval = customize_compiler(compiler)
    try:
        compiler.compiler_so.remove('-Wstrict-prototypes')
    except (ValueError, AttributeError):
        pass
    return retval

sysconfig.customize_compiler = my_customize_compiler



def run_child_process(cmd):
    p = subprocess.Popen(cmd, shell=True,
                         stdin=subprocess.PIPE,
                         stdout=subprocess.PIPE,
                         stderr=subprocess.STDOUT,
                         close_fds=(sys.platform != 'win32'))
    return p.stdin, p.stdout

class CleanUpFile:
    """CleanUpFile deletes the specified filename when self is destroyed."""
    def __init__(self, name):
        self.name = name
    def __del__(self):
        os.remove(self.name)

def temp_copy(_from, _to):
    """temp_copy copies a named file into a named temporary file.
    The temporary will be deleted when the setupext module is destructed.
    """
    # Copy the file data from _from to _to
    s = open(_from).read()
    open(_to,"w+").write(s)
    # Suppress object rebuild by preserving time stamps.
    stats = os.stat(_from)
    os.utime(_to, (stats.st_atime, stats.st_mtime))
    # Make an object to eliminate the temporary file at exit time.
    globals()["_cleanup_"+_to] = CleanUpFile(_to)

def get_win32_compiler():
    # Used to determine mingw32 or msvc
    # This is pretty bad logic, someone know a better way?
    for v in sys.argv:
        if 'mingw32' in v:
            return 'mingw32'
    return 'msvc'
win32_compiler = get_win32_compiler()
if sys.platform == 'win32' and win32_compiler == 'msvc':
    std_libs = []
else:
    std_libs = ['stdc++', 'm']

def has_pkgconfig():
    if has_pkgconfig.cache is not None:
        return has_pkgconfig.cache
    if sys.platform == 'win32':
        has_pkgconfig.cache = False
    else:
        #print 'environ',  os.environ['PKG_CONFIG_PATH']
        status, output = getstatusoutput("pkg-config --help")
        has_pkgconfig.cache = (status == 0)
    return has_pkgconfig.cache
has_pkgconfig.cache = None

def get_pkgconfig(module,
                  packages,
                  flags="--libs --cflags",
                  pkg_config_exec='pkg-config',
                  report_error=False):
    """Loosely based on an article in the Python Cookbook:
    http://aspn.activestate.com/ASPN/Cookbook/Python/Recipe/502261"""
    if not has_pkgconfig():
        return False

    _flags = {'-I': 'include_dirs',
              '-L': 'library_dirs',
              '-l': 'libraries',
              '-D': 'define_macros',
              '-U': 'undef_macros'}

    cmd = "%s %s %s" % (pkg_config_exec, flags, packages)
    status, output = getstatusoutput(cmd)
    if status == 0:
        for token in output.split():
            attr = _flags.get(token[:2], None)
            if attr is not None:
                if token[:2] == '-D':
                    value = tuple(token[2:].split('='))
                    if len(value) == 1:
                        value = (value[0], None)
                else:
                    value = token[2:]
                set = getattr(module, attr)
                if value not in set:
                    set.append(value)
            else:
                if token not in module.extra_link_args:
                    module.extra_link_args.append(token)
        return True
    if report_error:
        print_status("pkg-config", "looking for %s" % packages)
        print_message(output)
    return False

def get_pkgconfig_version(package):
    default = "found, but unknown version (no pkg-config)"
    if not has_pkgconfig():
        return default

    status, output = getstatusoutput(
        "pkg-config %s --modversion" % (package))
    if status == 0:
        return output
    return default

def try_pkgconfig(module, package, fallback):
    if not get_pkgconfig(module, package):
        module.libraries.append(fallback)

def find_include_file(include_dirs, filename):
    for d in include_dirs:
        if os.path.exists(os.path.join(d, filename)):
            return True
    return False

def check_for_freetype():
    module = Extension('test', [])
    add_base_flags(module)
    if not get_pkgconfig(module, 'freetype2'):
        basedirs = module.include_dirs[:]  # copy the list to avoid inf loop!
        for d in basedirs:
            module.include_dirs.append(os.path.join(d, 'freetype2'))

    print_status("freetype2", get_pkgconfig_version('freetype2'))
    if not find_include_file(module.include_dirs, 'ft2build.h'):
        print_message(
            "WARNING: Could not find 'freetype2' headers in any of %s." %
            ", ".join(["'%s'" % x for x in module.include_dirs]))

    return True

def check_for_libpng():
    module = Extension("test", [])
    get_pkgconfig(module, 'libpng')
    add_base_flags(module)

    print_status("libpng", get_pkgconfig_version('libpng'))
    if not find_include_file(module.include_dirs, 'png.h'):
        print_message(
            "Could not find 'libpng' headers in any of %s" %
            ", ".join(["'%s'" % x for x in module.include_dirs]))

    return True

def add_base_flags(module):
    incdirs = filter(os.path.exists,
                     [os.path.join(p, 'include') for p in basedirlist ])
    libdirs = filter(os.path.exists,
                     [os.path.join(p, 'lib')     for p in basedirlist ]+
                     [os.path.join(p, 'lib64')     for p in basedirlist ] )

    module.include_dirs.extend(incdirs)
    module.include_dirs.append('.')
    module.library_dirs.extend(libdirs)

def getoutput(s):
    'get the output of a system command'

    ret =  os.popen(s).read().strip()
    return ret

def convert_qt_version(version):
    version = '%x'%version
    temp = []
    while len(version) > 0:
        version, chunk = version[:-2], version[-2:]
        temp.insert(0, str(int(chunk, 16)))
    return '.'.join(temp)

def check_for_qt():
    try:
        import pyqtconfig
    except ImportError:
        print_status("Qt", "no")
        return False
    else:
        try:
            qt_version = pyqtconfig.Configuration().qt_version
            qt_version = convert_qt_version(qt_version)
        except AttributeError:
            qt_version = "<unknown>"
        print_status("Qt", "Qt: %s, PyQt: %s" %
                     (qt_version,
                      pyqtconfig.Configuration().pyqt_version_str))
        return True

def check_for_qt4():
    try:
        from PyQt4 import pyqtconfig
    except ImportError:
        print_status("Qt4", "no")
        return False
    else:
        print_status("Qt4", "Qt: %s, PyQt4: %s" %
                     (convert_qt_version(pyqtconfig.Configuration().qt_version),
                      pyqtconfig.Configuration().pyqt_version_str))
        return True

def check_for_cairo():
    try:
        import cairo
    except ImportError:
        print_status("Cairo", "no")
        return False
    else:
        print_status("Cairo", cairo.version)
        return True

def check_for_datetime():
    try:
        import datetime
    except ImportError:
        print_status("datetime", "no")
        return False
    else:
        print_status("datetime", "present, version unknown")
        return True

def check_provide_pytz(hasdatetime=True):
    if hasdatetime and (options['provide_pytz'] is True):
        print_status("pytz", "matplotlib will provide")
        return True
    try:
        import pytz
    except ImportError:
        if hasdatetime and options['provide_pytz']:
            print_status("pytz", "matplotlib will provide")
            return True
        else:
            print_status("pytz", "no")
            return False
    else:
        if pytz.__version__.endswith('mpl'):
            print_status("pytz", "matplotlib will provide")
            return True
        else:
            print_status("pytz", pytz.__version__)
            return False

def check_provide_dateutil(hasdatetime=True):
    if hasdatetime and (options['provide_dateutil'] is True):
        print_status("dateutil", "matplotlib will provide")
        return True
    try:
        import dateutil
    except ImportError:
        if hasdatetime and options['provide_dateutil']:
            print_status("dateutil", "matplotlib will provide")
            return True
        else:
            print_status("dateutil", "no")
            return False
    else:
        try:
            if dateutil.__version__.endswith('mpl'):
                print_status("dateutil", "matplotlib will provide")
                return True
            else:
                print_status("dateutil", dateutil.__version__)
                return False
        except AttributeError:
            print_status("dateutil", "present, version unknown")
            return False

def check_for_dvipng():
    try:
        stdin, stdout = run_child_process('dvipng -version')
        print_status("dvipng", stdout.readlines()[1].decode().split()[-1])
        return True
    except (IndexError, ValueError):
        print_status("dvipng", "no")
        return False

def check_for_ghostscript():
    try:
        if sys.platform == 'win32':
            command = 'gswin32c --version'
        else:
            command = 'gs --version'
        stdin, stdout = run_child_process(command)
        print_status("ghostscript", stdout.read().decode()[:-1])
        return True
    except (IndexError, ValueError):
        print_status("ghostscript", "no")
        return False

def check_for_latex():
    try:
        stdin, stdout = run_child_process('latex -version')
        line = stdout.readlines()[0].decode()
        pattern = '(3\.1\d+)|(MiKTeX \d+.\d+)'
        match = re.search(pattern, line)
        print_status("latex", match.group(0))
        return True
    except (IndexError, ValueError, AttributeError):
        print_status("latex", "no")
        return False

def check_for_pdftops():
    try:
        stdin, stdout = run_child_process('pdftops -v')
        for line in stdout.readlines():
            line = line.decode()
            if 'version' in line:
                print_status("pdftops", line.split()[-1])
                return True
    except (IndexError, ValueError):
        print_status("pdftops", "no")
        return False

def check_for_numpy():
    try:
        import numpy
    except ImportError:
        print_status("numpy", "no")
        print_message("You must install numpy 1.1 or later to build matplotlib.")
        return False
    nn = numpy.__version__.split('.')
    if not (int(nn[0]) >= 1 and int(nn[1]) >= 1):
        if not (int(nn[0]) >= 2):
            print_message(
               'numpy 1.1 or later is required; you have %s' %
               numpy.__version__)
            return False
    module = Extension('test', [])
    add_numpy_flags(module)
    add_base_flags(module)

    print_status("numpy", numpy.__version__)
    if not find_include_file(module.include_dirs, os.path.join("numpy", "arrayobject.h")):
        print_message("Could not find the headers for numpy.  You may need to install the development package.")
        return False
    return True

def add_numpy_flags(module):
    "Add the modules flags to build extensions which use numpy"
    import numpy
    module.include_dirs.append(numpy.get_include())

def add_png_flags(module):
    try_pkgconfig(module, 'libpng', 'png')
    add_base_flags(module)
    add_numpy_flags(module)
    module.libraries.append('z')
    module.include_dirs.extend(['.'])
    module.libraries.extend(std_libs)

def add_agg_flags(module):
    'Add the module flags to build extensions which use agg'

    # before adding the freetype flags since -z comes later
    add_base_flags(module)
    add_numpy_flags(module)
    module.include_dirs.extend(['src', '%s/include'%AGG_VERSION, '.'])

    # put these later for correct link order
    module.libraries.extend(std_libs)

def add_ft2font_flags(module):
    'Add the module flags to ft2font extension'
    add_numpy_flags(module)
    if not get_pkgconfig(module, 'freetype2'):
        module.libraries.extend(['freetype', 'z'])
        add_base_flags(module)

        basedirs = module.include_dirs[:]  # copy the list to avoid inf loop!
        for d in basedirs:
            module.include_dirs.append(os.path.join(d, 'freetype2'))
            p = os.path.join(d, 'lib/freetype2/include')
            if os.path.exists(p): module.include_dirs.append(p)
            p = os.path.join(d, 'lib/freetype2/include/freetype2')
            if os.path.exists(p): module.include_dirs.append(p)

        basedirs = module.library_dirs[:]  # copy the list to avoid inf loop!
        for d in basedirs:
            p = os.path.join(d, 'freetype2/lib')
            if os.path.exists(p): module.library_dirs.append(p)
    else:
        add_base_flags(module)
        module.libraries.append('z')

    # put this last for library link order
    module.libraries.extend(std_libs)

def check_for_gtk():
    'check for the presence of pygtk'
    gotit = False
    explanation = None
    try:
        import gtk
    except ImportError:
        explanation = 'Building for Gtk+ requires pygtk; you must be able to "import gtk" in your build/install environment'
    except RuntimeError:
        explanation = 'pygtk present but import failed'
    else:
        version = (2,2,0)
        if gtk.pygtk_version < version:
            explanation = "Error: GTK backend requires PyGTK %d.%d.%d (or later), " \
                  "%d.%d.%d was detected." % (
                version + gtk.pygtk_version)
        else:
            gotit = True

    if gotit:
        module = Extension('test', [])
        add_pygtk_flags(module)
        if not find_include_file(module.include_dirs, os.path.join("gtk", "gtk.h")):
            explanation = (
                "Could not find Gtk+ headers in any of %s" %
                ", ".join(["'%s'" % x for x in module.include_dirs]))
            gotit = False

    def ver2str(tup):
        return ".".join([str(x) for x in tup])

    if gotit:
        import gobject
        if hasattr(gobject, 'pygobject_version'):
            pygobject_version = ver2str(gobject.pygobject_version)
        else:
            pygobject_version = '[pre-pygobject]'
        print_status("Gtk+", "gtk+: %s, glib: %s, pygtk: %s, pygobject: %s" %
                     (ver2str(gtk.gtk_version), ver2str(gobject.glib_version),
                      ver2str(gtk.pygtk_version), pygobject_version))
    else:
        print_status("Gtk+", "no")

    if explanation is not None:
        print_message(explanation)

    # Switch off the event loop for PyGTK >= 2.15.0
    if gotit:
        try:
            gtk.set_interactive(False)
        except AttributeError: # PyGTK < 2.15.0
            pass

    return gotit

def add_pygtk_flags(module):
    'Add the module flags to build extensions which use gtk'

    if sys.platform=='win32':
        # popen broken on my win32 plaform so I can't use pkgconfig
        module.library_dirs.extend(
            ['C:/GTK/bin', 'C:/GTK/lib'])

        module.include_dirs.extend(
            ['win32_static/include/pygtk-2.0',
             'C:/GTK/include',
             'C:/GTK/include/gobject',
             'C:/GTK/include/gmodule',
             'C:/GTK/include/glib',
             'C:/GTK/include/pango',
             'C:/GTK/include/atk',
             'C:/GTK/include/X11',
             'C:/GTK/include/cairo',
             'C:/GTK/include/gdk',
             'C:/GTK/include/gdk-pixbuf',
             'C:/GTK/include/gtk',
             ])

        add_base_flags(module)

        if 'PKG_CONFIG_PATH' not in os.environ:
            # If Gtk+ is installed, pkg-config is required to be installed
            os.environ['PKG_CONFIG_PATH'] = 'C:\GTK\lib\pkgconfig'

        pygtkIncludes = getoutput('pkg-config --cflags-only-I pygtk-2.0').split()
        gtkIncludes = getoutput('pkg-config --cflags-only-I gtk+-2.0').split()
        includes = pygtkIncludes + gtkIncludes
        module.include_dirs.extend([include[2:] for include in includes])

        pygtkLinker = getoutput('pkg-config --libs pygtk-2.0').split()
        gtkLinker =  getoutput('pkg-config --libs gtk+-2.0').split()
        linkerFlags = pygtkLinker + gtkLinker

        module.libraries.extend(
            [flag[2:] for flag in linkerFlags if flag.startswith('-l')])

        module.library_dirs.extend(
            [flag[2:] for flag in linkerFlags if flag.startswith('-L')])

        module.extra_link_args.extend(
            [flag for flag in linkerFlags if not
             (flag.startswith('-l') or flag.startswith('-L'))])

        # visual studio doesn't need the math library
        if sys.platform == 'win32' and win32_compiler == 'msvc' and 'm' in module.libraries:
            module.libraries.remove('m')

    if sys.platform != 'win32':
        # If Gtk+ is installed, pkg-config is required to be installed
        add_base_flags(module)
        ok = get_pkgconfig(module, 'pygtk-2.0 gtk+-2.0', report_error=True)
        if not ok:
            print_message(
                "You may need to install 'dev' package(s) to provide header files.")
    # visual studio doesn't need the math library
    if sys.platform == 'win32' and win32_compiler == 'msvc' and 'm' in module.libraries:
        module.libraries.remove('m')

# Make sure you use the Tk version given by Tkinter.TkVersion
# or else you'll build for a wrong version of the Tcl
# interpreter (leading to nasty segfaults).
def check_for_tk():
    gotit = False
    explanation = None
    try:
        import Tkinter
    except ImportError:
        explanation = 'TKAgg requires Tkinter'
    except RuntimeError:
        explanation = 'Tkinter present but import failed'
    else:
        if Tkinter.TkVersion < 8.3:
            explanation = "Tcl/Tk v8.3 or later required"
        else:
            gotit = True

    if gotit:
        module = Extension('test', [])
        try:
            explanation = add_tk_flags(module)
        except RuntimeError:
            # This deals with the change in exception handling syntax in
            # python 3. If we only need to support >= 2.6, we can just use the
            # commented out lines below.
            exc_type,exc,tb = sys.exc_info()
            explanation = str(exc)
            gotit = False
#        except RuntimeError, e:
#            explanation = str(e)
        else:
            if not find_include_file(module.include_dirs, "tk.h"):
                message = 'Tkinter present, but header files are not found. ' + \
                          'You may need to install development packages.'
                if explanation is not None:
                    explanation += '\n' + message
                else:
                    explanation = message
                gotit = False

    if gotit:
        try:
            tk_v = Tkinter.__version__.split()[-2]
        except (AttributeError, IndexError):
            # Tkinter.__version__ has been removed in python 3
            tk_v = 'version not identified'
        print_status("Tkinter", "Tkinter: %s, Tk: %s, Tcl: %s" %
                     (tk_v, Tkinter.TkVersion, Tkinter.TclVersion))
    else:
        print_status("Tkinter", "no")
    if explanation is not None:
        print_message(explanation)
    return gotit

def check_for_macosx():
    gotit = False
    import sys
    if sys.platform=='darwin':
        gotit = True
    if gotit:
        print_status("Mac OS X native", "yes")
    else:
        print_status("Mac OS X native", "no")
    return gotit

def query_tcltk():
    """Tries to open a Tk window in order to query the Tk object about its library paths.
       This should never be called more than once by the same process, as Tk intricacies
       may cause the Python interpreter to hang. The function also has a workaround if
       no X server is running (useful for autobuild systems)."""
    global TCL_TK_CACHE
    # Use cached values if they exist, which ensures this function only executes once
    if TCL_TK_CACHE is not None:
        return TCL_TK_CACHE

    # By this point, we already know that Tkinter imports correctly
    import Tkinter
    tcl_lib_dir = ''
    tk_lib_dir = ''
    # First try to open a Tk window (requires a running X server)
    try:
        tk = Tkinter.Tk()
    except Tkinter.TclError:
        # Next, start Tcl interpreter without opening a Tk window (no need for X server)
        # This feature is available in python version 2.4 and up
        try:
            tcl = Tkinter.Tcl()
        except AttributeError:    # Python version not high enough
            pass
        except Tkinter.TclError:  # Something went wrong while opening Tcl
            pass
        else:
            tcl_lib_dir = str(tcl.getvar('tcl_library'))
            # Guess Tk location based on Tcl location
            (head, tail) = os.path.split(tcl_lib_dir)
            tail = tail.replace('Tcl', 'Tk').replace('tcl', 'tk')
            tk_lib_dir = os.path.join(head, tail)
            if not os.path.exists(tk_lib_dir):
                tk_lib_dir = tcl_lib_dir.replace('Tcl', 'Tk').replace('tcl', 'tk')
    else:
        # Obtain Tcl and Tk locations from Tk widget
        tk.withdraw()
        tcl_lib_dir = str(tk.getvar('tcl_library'))
        tk_lib_dir = str(tk.getvar('tk_library'))
        tk.destroy()

    # Save directories and version string to cache
    TCL_TK_CACHE = tcl_lib_dir, tk_lib_dir, str(Tkinter.TkVersion)[:3]
    return TCL_TK_CACHE

def parse_tcl_config(tcl_lib_dir, tk_lib_dir):
    import Tkinter
    tcl_poss = [tcl_lib_dir,
                os.path.normpath(os.path.join(tcl_lib_dir, '..')),
                "/usr/lib/tcl"+str(Tkinter.TclVersion),
                "/usr/lib"]
    tk_poss = [tk_lib_dir,
                os.path.normpath(os.path.join(tk_lib_dir, '..')),
               "/usr/lib/tk"+str(Tkinter.TkVersion),
               "/usr/lib"]
    for ptcl, ptk in zip(tcl_poss, tk_poss):
        tcl_config = os.path.join(ptcl, "tclConfig.sh")
        tk_config = os.path.join(ptk, "tkConfig.sh")
        if (os.path.exists(tcl_config) and os.path.exists(tk_config)):
            break
    if not (os.path.exists(tcl_config) and os.path.exists(tk_config)):
        return None

<<<<<<< HEAD
    # These files are shell scripts that set a bunch of
    # environment variables.  To actually get at the
    # values, we use ConfigParser, which supports almost
    # the same format, but requires at least one section.
    # So, we push a "[default]" section to a copy of the
    # file in a StringIO object.
    try:
        tcl_vars_str = StringIO("[default]\n" + open(tcl_config, "r").read())
        tk_vars_str = StringIO("[default]\n" + open(tk_config, "r").read())
    except IOError:
        # if we can't read the file, that's ok, we'll try
        # to guess instead
        return None

    tcl_vars_str.seek(0)
    tcl_vars = configparser.RawConfigParser()
    tk_vars_str.seek(0)
    tk_vars = configparser.RawConfigParser()
    try:
        tcl_vars.readfp(tcl_vars_str)
        tk_vars.readfp(tk_vars_str)
    except configparser.ParsingError:
        # if we can't read the file, that's ok, we'll try
        # to guess instead
        return None

    try:
        tcl_lib = tcl_vars.get("default", "TCL_LIB_SPEC")[1:-1].split()[0][2:]
        tcl_inc = tcl_vars.get("default", "TCL_INCLUDE_SPEC")[3:-1]

        tk_lib = tk_vars.get("default", "TK_LIB_SPEC")[1:-1].split()[0][2:]
        if tk_vars.has_option("default", "TK_INCLUDE_SPEC"):
            # On Ubuntu 8.04
            tk_inc = tk_vars.get("default", "TK_INCLUDE_SPEC")[3:-1]
        else:
            # On RHEL4
            tk_inc = tcl_inc
    except (configparser.NoSectionError, configparser.NoOptionError):
        return None
=======
    def get_var(file, varname):
        p = subprocess.Popen(
            '. %s ; eval echo ${%s}' % (file, varname),
            shell=True,
            executable="/bin/sh",
            stdout=subprocess.PIPE)
        result = p.communicate()[0]
        return result

    tcl_lib_dir = get_var(tcl_config, 'TCL_LIB_SPEC').split()[0][2:]
    tcl_inc_dir = get_var(tcl_config, 'TCL_INCLUDE_SPEC')[2:]
    tcl_lib = get_var(tcl_config, 'TCL_LIB_FLAG')[2:].strip()

    tk_lib_dir = get_var(tk_config, 'TK_LIB_SPEC').split()[0][2:]
    tk_inc_dir = get_var(tk_config, 'TK_INCLUDE_SPEC').strip()
    if tk_inc_dir == '':
        tk_inc_dir = tcl_inc_dir
    else:
        tk_inc_dir = tk_inc_dir[2:]
    tk_lib = get_var(tk_config, 'TK_LIB_FLAG')[2:].strip()
>>>>>>> d9ca8ba7

    if not os.path.exists(os.path.join(tk_inc_dir, 'tk.h')):
        return None

    return tcl_lib_dir, tcl_inc_dir, tcl_lib, tk_lib_dir, tk_inc_dir, tk_lib

def guess_tcl_config(tcl_lib_dir, tk_lib_dir, tk_ver):
    if not (os.path.exists(tcl_lib_dir) and os.path.exists(tk_lib_dir)):
        return None

    tcl_lib = os.path.normpath(os.path.join(tcl_lib_dir, '../'))
    tk_lib = os.path.normpath(os.path.join(tk_lib_dir, '../'))

    tcl_inc = os.path.normpath(os.path.join(tcl_lib_dir,
                                                    '../../include/tcl' + tk_ver))
    if not os.path.exists(tcl_inc):
        tcl_inc = os.path.normpath(os.path.join(tcl_lib_dir,
                                                '../../include'))

    tk_inc = os.path.normpath(os.path.join(tk_lib_dir,
                                           '../../include/tk' + tk_ver))
    if not os.path.exists(tk_inc):
        tk_inc = os.path.normpath(os.path.join(tk_lib_dir,
                                                       '../../include'))

    if not os.path.exists(os.path.join(tk_inc, 'tk.h')):
        tk_inc = tcl_inc

    if not os.path.exists(tcl_inc):
        # this is a hack for suse linux, which is broken
        if (sys.platform.startswith('linux') and
            os.path.exists('/usr/include/tcl.h') and
            os.path.exists('/usr/include/tk.h')):
            tcl_inc = '/usr/include'
            tk_inc = '/usr/include'

    if not os.path.exists(os.path.join(tk_inc, 'tk.h')):
        return None

    return tcl_lib, tcl_inc, 'tcl' + tk_ver, tk_lib, tk_inc, 'tk' + tk_ver

def hardcoded_tcl_config():
    tcl_inc = "/usr/local/include"
    tk_inc = "/usr/local/include"
    tcl_lib = "/usr/local/lib"
    tk_lib = "/usr/local/lib"
    return tcl_lib, tcl_inc, 'tcl', tk_lib, tk_inc, 'tk'

def add_tk_flags(module):
    'Add the module flags to build extensions which use tk'
    message = None
    if sys.platform == 'win32':
        major, minor1, minor2, s, tmp = sys.version_info
        if major == 2 and minor1 in [6, 7]:
            module.include_dirs.extend(['win32_static/include/tcl85'])
            module.libraries.extend(['tk85', 'tcl85'])
        elif major == 2 and minor1 in [3, 4, 5]:
            module.include_dirs.extend(['win32_static/include/tcl84'])
            module.libraries.extend(['tk84', 'tcl84'])
        elif major == 2 and minor1 == 2:
            module.include_dirs.extend(['win32_static/include/tcl83'])
            module.libraries.extend(['tk83', 'tcl83'])
        else:
            raise RuntimeError('No tk/win32 support for this python version yet')
        module.library_dirs.extend([os.path.join(sys.prefix, 'dlls')])

    elif sys.platform == 'darwin':
        # this config section lifted directly from Imaging - thanks to
        # the effbot!

        # First test for a MacOSX/darwin framework install
        from os.path import join, exists
        framework_dirs = [
            join(os.getenv('HOME'), '/Library/Frameworks'),
            '/Library/Frameworks',
            '/System/Library/Frameworks/',
        ]

        # Find the directory that contains the Tcl.framework and Tk.framework
        # bundles.
        # XXX distutils should support -F!
        tk_framework_found = 0
        for F in framework_dirs:
            # both Tcl.framework and Tk.framework should be present
            for fw in 'Tcl', 'Tk':
                if not exists(join(F, fw + '.framework')):
                    break
            else:
                # ok, F is now directory with both frameworks. Continure
                # building
                tk_framework_found = 1
                break
        if tk_framework_found:
            # For 8.4a2, we must add -I options that point inside the Tcl and Tk
            # frameworks. In later release we should hopefully be able to pass
            # the -F option to gcc, which specifies a framework lookup path.
            #
            tk_include_dirs = [
                join(F, fw + '.framework', H)
                for fw in ('Tcl', 'Tk')
                for H in ('Headers', 'Versions/Current/PrivateHeaders')
            ]

            # For 8.4a2, the X11 headers are not included. Rather than include a
            # complicated search, this is a hard-coded path. It could bail out
            # if X11 libs are not found...
            # tk_include_dirs.append('/usr/X11R6/include')
            frameworks = ['-framework', 'Tcl', '-framework', 'Tk']
            module.include_dirs.extend(tk_include_dirs)
            module.extra_link_args.extend(frameworks)
            module.extra_compile_args.extend(frameworks)

    # you're still here? ok we'll try it this way...
    else:
        success = False
        # There are 3 methods to try, in decreasing order of "smartness"
        #
        #   1. Parse the tclConfig.sh and tkConfig.sh files that have
        #      all the information we need
        #
        #   2. Guess the include and lib dirs based on the location of
        #      Tkinter's 'tcl_library' and 'tk_library' variables.
        #
        #   3. Use some hardcoded locations that seem to work on a lot
        #      of distros.

        # Query Tcl/Tk system for library paths and version string
        try:
            tcl_lib_dir, tk_lib_dir, tk_ver = query_tcltk()
        except:
            tk_ver = ''
            result = hardcoded_tcl_config()
        else:
            result = parse_tcl_config(tcl_lib_dir, tk_lib_dir)
            if result is None:
                message = """\
Guessing the library and include directories for Tcl and Tk because the
tclConfig.sh and tkConfig.sh could not be found and/or parsed."""
                result = guess_tcl_config(tcl_lib_dir, tk_lib_dir, tk_ver)
                if result is None:
                    message = """\
Using default library and include directories for Tcl and Tk because a
Tk window failed to open.  You may need to define DISPLAY for Tk to work
so that setup can determine where your libraries are located."""
                    result = hardcoded_tcl_config()

        # Add final versions of directories and libraries to module lists
        tcl_lib_dir, tcl_inc_dir, tcl_lib, tk_lib_dir, tk_inc_dir, tk_lib = result
        module.include_dirs.extend([tcl_inc_dir, tk_inc_dir])
        module.library_dirs.extend([tcl_lib_dir, tk_lib_dir])
        module.libraries.extend([tcl_lib, tk_lib])

    return message

def add_windowing_flags(module):
    'Add the module flags to build extensions using windowing api'
    module.include_dirs.extend(['C:/include'])
    module.libraries.extend(['user32'])
    module.library_dirs.extend(['C:/lib'])
    module.extra_link_args.append("-mwindows")

def build_windowing(ext_modules, packages):
    """windowing is optional and provides functions for managing
       windows better, .e.g.  maintaining focus on win32"""
    global BUILT_WINDOWING
    if BUILT_WINDOWING: return # only build it if you you haven't already
    module = Extension('matplotlib._windowing',
                       ['src/_windowing.cpp'],
                       )
    add_windowing_flags(module)
    ext_modules.append(module)
    BUILT_WINDOWING = True

def build_ft2font(ext_modules, packages):
    global BUILT_FT2FONT
    if BUILT_FT2FONT: return # only build it if you you haven't already
    deps = ['src/ft2font.cpp', 'src/mplutils.cpp']
    deps.extend(glob.glob('CXX/*.cxx'))
    deps.extend(glob.glob('CXX/*.c'))

    module = Extension('matplotlib.ft2font', deps,
                       define_macros=defines)
    add_ft2font_flags(module)
    ext_modules.append(module)
    BUILT_FT2FONT = True

def build_ttconv(ext_modules, packages):
    global BUILT_TTCONV
    if BUILT_TTCONV: return # only build it if you you haven't already
    deps = ['src/_ttconv.cpp',
            'ttconv/pprdrv_tt.cpp',
            'ttconv/pprdrv_tt2.cpp',
            'ttconv/ttutil.cpp']

    module = Extension('matplotlib.ttconv', deps,
                       define_macros=defines)
    add_base_flags(module)
    ext_modules.append(module)
    BUILT_TTCONV = True

def build_gtkagg(ext_modules, packages):
    global BUILT_GTKAGG
    if BUILT_GTKAGG: return # only build it if you you haven't already
    deps = ['src/agg_py_transforms.cpp', 'src/_gtkagg.cpp', 'src/mplutils.cpp']
    deps.extend(glob.glob('CXX/*.cxx'))
    deps.extend(glob.glob('CXX/*.c'))

    module = Extension('matplotlib.backends._gtkagg',
                       deps,
                       define_macros=defines
                       )

    # add agg flags before pygtk because agg only supports freetype1
    # and pygtk includes freetype2.  This is a bit fragile.

    add_agg_flags(module)
    add_ft2font_flags(module)
    add_pygtk_flags(module)
    add_numpy_flags(module)

    ext_modules.append(module)
    BUILT_GTKAGG = True

def build_tkagg(ext_modules, packages):
    global BUILT_TKAGG
    if BUILT_TKAGG: return # only build it if you you haven't already
    deps = ['src/agg_py_transforms.cpp', 'src/_tkagg.cpp']
    deps.extend(glob.glob('CXX/*.cxx'))
    deps.extend(glob.glob('CXX/*.c'))

    module = Extension('matplotlib.backends._tkagg',
                       deps,
                       define_macros=defines
                       )

    add_tk_flags(module) # do this first
    add_agg_flags(module)
    add_ft2font_flags(module)

    ext_modules.append(module)
    BUILT_TKAGG = True


def build_macosx(ext_modules, packages):
    global BUILT_MACOSX
    if BUILT_MACOSX: return # only build it if you you haven't already
    deps = ['src/_macosx.m',
            'CXX/cxx_extensions.cxx',
            'CXX/cxxextensions.c',
            'CXX/cxxsupport.cxx',
            'CXX/IndirectPythonInterface.cxx',
            'src/agg_py_transforms.cpp',
            'src/path_cleanup.cpp']
    module = Extension('matplotlib.backends._macosx',
                       deps,
                       extra_link_args = ['-framework','Cocoa'],
                       define_macros=defines
                      )
    add_numpy_flags(module)
    add_agg_flags(module)
    ext_modules.append(module)
    BUILT_MACOSX = True

def build_png(ext_modules, packages):
    global BUILT_PNG
    if BUILT_PNG: return # only build it if you you haven't already

    deps = ['src/_png.cpp', 'src/mplutils.cpp']
    deps.extend(glob.glob('CXX/*.cxx'))
    deps.extend(glob.glob('CXX/*.c'))

    module = Extension(
        'matplotlib._png',
        deps,
        include_dirs=numpy_inc_dirs,
        define_macros=defines
        )

    add_png_flags(module)
    ext_modules.append(module)

    BUILT_PNG = True


def build_agg(ext_modules, packages):
    global BUILT_AGG
    if BUILT_AGG: return # only build it if you you haven't already

    agg = (
           'agg_trans_affine.cpp',
           'agg_bezier_arc.cpp',
           'agg_curves.cpp',
           'agg_vcgen_dash.cpp',
           'agg_vcgen_stroke.cpp',
           'agg_image_filters.cpp',
           )

    deps = ['%s/src/%s'%(AGG_VERSION, name) for name in agg]
    deps.extend(['src/mplutils.cpp', 'src/agg_py_transforms.cpp'])
    deps.extend(glob.glob('CXX/*.cxx'))
    deps.extend(glob.glob('CXX/*.c'))
    temp_copy('src/_backend_agg.cpp', 'src/backend_agg.cpp')
    deps.append('src/backend_agg.cpp')
    module = Extension(
        'matplotlib.backends._backend_agg',
        deps,
        include_dirs=numpy_inc_dirs,
        define_macros=defines
        )

    add_numpy_flags(module)
    add_agg_flags(module)
    add_ft2font_flags(module)
    ext_modules.append(module)

    BUILT_AGG = True

def build_path(ext_modules, packages):
    global BUILT_PATH
    if BUILT_PATH: return # only build it if you you haven't already

    agg = (
           'agg_curves.cpp',
           'agg_bezier_arc.cpp',
           'agg_trans_affine.cpp',
           'agg_vcgen_stroke.cpp',
           )

    deps = ['%s/src/%s'%(AGG_VERSION, name) for name in agg]
    deps.extend(glob.glob('CXX/*.cxx'))
    deps.extend(glob.glob('CXX/*.c'))

    temp_copy('src/_path.cpp', 'src/path.cpp')
    deps.extend(['src/agg_py_transforms.cpp',
                 'src/path_cleanup.cpp',
                 'src/path.cpp'])
    module = Extension(
        'matplotlib._path',
        deps,
        include_dirs=numpy_inc_dirs,
        define_macros=defines
        )

    add_numpy_flags(module)

    add_agg_flags(module)
    ext_modules.append(module)

    BUILT_PATH = True

def build_image(ext_modules, packages):
    global BUILT_IMAGE
    if BUILT_IMAGE: return # only build it if you you haven't already

    agg = ('agg_trans_affine.cpp',
           'agg_image_filters.cpp',
           'agg_bezier_arc.cpp',
           )

    temp_copy('src/_image.cpp', 'src/image.cpp')
    deps = ['src/image.cpp', 'src/mplutils.cpp']
    deps.extend(['%s/src/%s'%(AGG_VERSION,name) for name in agg])
    deps.extend(glob.glob('CXX/*.cxx'))
    deps.extend(glob.glob('CXX/*.c'))

    module = Extension(
        'matplotlib._image',
        deps,
        include_dirs=numpy_inc_dirs,
        define_macros=defines
        )

    add_numpy_flags(module)
    add_agg_flags(module)
    ext_modules.append(module)

    BUILT_IMAGE = True



def build_delaunay(ext_modules, packages):
    global BUILT_DELAUNAY
    if BUILT_DELAUNAY:
        return # only build it if you you haven't already

    sourcefiles=["_delaunay.cpp", "VoronoiDiagramGenerator.cpp",
                 "delaunay_utils.cpp", "natneighbors.cpp"]
    sourcefiles = [os.path.join('lib/matplotlib/delaunay',s) for s in sourcefiles]
    delaunay = Extension('matplotlib._delaunay',sourcefiles,
                         include_dirs=numpy_inc_dirs,
                         define_macros=defines
                         )
    add_numpy_flags(delaunay)
    add_base_flags(delaunay)
    ext_modules.append(delaunay)
    packages.extend(['matplotlib.delaunay'])
    BUILT_DELAUNAY = True


def build_contour(ext_modules, packages):
    global BUILT_CONTOUR
    if BUILT_CONTOUR: return # only build it if you you haven't already

    module = Extension(
        'matplotlib._cntr',
        [ 'src/cntr.c'],
        include_dirs=numpy_inc_dirs,
        define_macros=defines
        )
    add_numpy_flags(module)
    add_base_flags(module)
    ext_modules.append(module)

    BUILT_CONTOUR = True


def build_nxutils(ext_modules, packages):
    global BUILT_NXUTILS
    if BUILT_NXUTILS: return # only build it if you you haven't already
    module = Extension(
        'matplotlib.nxutils',
        [ 'src/nxutils.c'],
        include_dirs=numpy_inc_dirs,
        define_macros=defines
        )
    add_numpy_flags(module)
    add_base_flags(module)
    ext_modules.append(module)

    BUILT_NXUTILS = True


def build_gdk(ext_modules, packages):
    global BUILT_GDK
    if BUILT_GDK: return # only build it if you you haven't already

    temp_copy('src/_backend_gdk.c', 'src/backend_gdk.c')
    module = Extension(
        'matplotlib.backends._backend_gdk',
        ['src/backend_gdk.c'],
        libraries = [],
        include_dirs=numpy_inc_dirs,
        define_macros=defines
        )

    add_numpy_flags(module)
    add_base_flags(module)
    add_pygtk_flags(module)
    ext_modules.append(module)

    BUILT_GDK = True


def build_tri(ext_modules, packages):
    global BUILT_TRI
    if BUILT_TRI: return # only build it if you you haven't already

    deps = ['lib/matplotlib/tri/_tri.cpp', 'src/mplutils.cpp']
    deps.extend(glob.glob('CXX/*.cxx'))
    deps.extend(glob.glob('CXX/*.c'))

    module = Extension('matplotlib._tri', deps,
                       define_macros=defines)
    add_numpy_flags(module)
    add_base_flags(module)
    ext_modules.append(module)
    BUILT_TRI = True<|MERGE_RESOLUTION|>--- conflicted
+++ resolved
@@ -850,47 +850,6 @@
     if not (os.path.exists(tcl_config) and os.path.exists(tk_config)):
         return None
 
-<<<<<<< HEAD
-    # These files are shell scripts that set a bunch of
-    # environment variables.  To actually get at the
-    # values, we use ConfigParser, which supports almost
-    # the same format, but requires at least one section.
-    # So, we push a "[default]" section to a copy of the
-    # file in a StringIO object.
-    try:
-        tcl_vars_str = StringIO("[default]\n" + open(tcl_config, "r").read())
-        tk_vars_str = StringIO("[default]\n" + open(tk_config, "r").read())
-    except IOError:
-        # if we can't read the file, that's ok, we'll try
-        # to guess instead
-        return None
-
-    tcl_vars_str.seek(0)
-    tcl_vars = configparser.RawConfigParser()
-    tk_vars_str.seek(0)
-    tk_vars = configparser.RawConfigParser()
-    try:
-        tcl_vars.readfp(tcl_vars_str)
-        tk_vars.readfp(tk_vars_str)
-    except configparser.ParsingError:
-        # if we can't read the file, that's ok, we'll try
-        # to guess instead
-        return None
-
-    try:
-        tcl_lib = tcl_vars.get("default", "TCL_LIB_SPEC")[1:-1].split()[0][2:]
-        tcl_inc = tcl_vars.get("default", "TCL_INCLUDE_SPEC")[3:-1]
-
-        tk_lib = tk_vars.get("default", "TK_LIB_SPEC")[1:-1].split()[0][2:]
-        if tk_vars.has_option("default", "TK_INCLUDE_SPEC"):
-            # On Ubuntu 8.04
-            tk_inc = tk_vars.get("default", "TK_INCLUDE_SPEC")[3:-1]
-        else:
-            # On RHEL4
-            tk_inc = tcl_inc
-    except (configparser.NoSectionError, configparser.NoOptionError):
-        return None
-=======
     def get_var(file, varname):
         p = subprocess.Popen(
             '. %s ; eval echo ${%s}' % (file, varname),
@@ -911,7 +870,6 @@
     else:
         tk_inc_dir = tk_inc_dir[2:]
     tk_lib = get_var(tk_config, 'TK_LIB_FLAG')[2:].strip()
->>>>>>> d9ca8ba7
 
     if not os.path.exists(os.path.join(tk_inc_dir, 'tk.h')):
         return None
