--- conflicted
+++ resolved
@@ -8,11 +8,7 @@
     font-family: 'CarlogoRegular';
     font-style: normal;
     src:    local('Carlito'),
-<<<<<<< HEAD
-            url('fonts/carlogo-regular.woff2') format('woff2'), 
-=======
             url('fonts/carlogo-regular.woff2') format('woff2'),
->>>>>>> 1c1b8a59
             url('fonts/carlogo-regular.woff') format('woff'),
             url('fonts/carlogo-regular.ttf') format('truetype')
 }
@@ -21,11 +17,7 @@
     font-family: 'CarlogoBold';
     font-style: bold;
     src:    local('Carlito Bold'),
-<<<<<<< HEAD
-            url('fonts/carlogo-bold.woff2') format('woff2'), 
-=======
             url('fonts/carlogo-bold.woff2') format('woff2'),
->>>>>>> 1c1b8a59
             url('fonts/carlogo-bold.woff') format('woff'),
             url('fonts/carlogo-bold.ttf') format('truetype')
 }
@@ -1158,22 +1150,14 @@
     font-family: 'CarlogoRegular', 'Carlito', sans-serif;
     font-size: 16px;
   }
-<<<<<<< HEAD
-  
-=======
-
->>>>>>> 1c1b8a59
+
   nav.main-nav ul{
     margin: 0;
     padding: 0;
     display: flex;
     flex-direction: row;
   }
-<<<<<<< HEAD
-  
-=======
-
->>>>>>> 1c1b8a59
+
   nav.main-nav li{
     margin: 8px 15px;
     list-style-type: none;
@@ -1182,11 +1166,7 @@
   nav.main-nav a{
     color: white;
   }
-<<<<<<< HEAD
-  
-=======
-
->>>>>>> 1c1b8a59
+
   nav.main-nav a:hover{
     text-decoration: underline;
   }
