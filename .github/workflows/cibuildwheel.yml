---
name: Build CI wheels

on:
  # Save CI by only running this on release branches or tags.
  push:
    branches:
      - main
      - v[0-9]+.[0-9]+.x
    tags:
      - v*
  # Also allow running this action on PRs if requested by applying the
  # "Run cibuildwheel" label.
  pull_request:
    types:
      - opened
      - synchronize
      - reopened
      - labeled

permissions:
  contents: read

jobs:
  build_sdist:
    if: >-
      github.event_name == 'push' ||
      github.event_name == 'pull_request' && (
        (
          github.event.action == 'labeled' &&
          github.event.label.name == 'CI: Run cibuildwheel'
        ) ||
        contains(github.event.pull_request.labels.*.name,
                 'CI: Run cibuildwheel')
      )
    name: Build sdist
    runs-on: ubuntu-20.04
    outputs:
      SDIST_NAME: ${{ steps.sdist.outputs.SDIST_NAME }}

    steps:
      - uses: actions/checkout@v4
        with:
          fetch-depth: 0

      - uses: actions/setup-python@v5
        name: Install Python
        with:
          python-version: '3.10'

      # Something changed somewhere that prevents the downloaded-at-build-time
      # licenses from being included in built wheels, so pre-download them so
      # that they exist before the build and are included.
      - name: Pre-download bundled licenses
        run: >
          curl -Lo LICENSE/LICENSE_QHULL
          https://github.com/qhull/qhull/raw/2020.2/COPYING.txt

      - name: Install dependencies
        run: python -m pip install build twine

      - name: Build sdist
        id: sdist
        run: |
          python -m build --sdist
          python ci/export_sdist_name.py

      - name: Check README rendering for PyPI
        run: twine check dist/*

      - name: Upload sdist result
        uses: actions/upload-artifact@v4
        with:
          name: cibw-sdist
          path: dist/*.tar.gz
          if-no-files-found: error

  build_wheels:
    if: >-
      github.event_name == 'push' ||
      github.event_name == 'pull_request' && (
        (
          github.event.action == 'labeled' &&
          github.event.label.name == 'CI: Run cibuildwheel'
        ) ||
        contains(github.event.pull_request.labels.*.name,
                 'CI: Run cibuildwheel')
      )
    needs: build_sdist
    name: Build wheels on ${{ matrix.os }} for ${{ matrix.cibw_archs }}
    runs-on: ${{ matrix.os }}
    env:
      CIBW_BEFORE_BUILD: >-
        rm -rf {package}/build
      CIBW_BEFORE_BUILD_WINDOWS: >-
        pip install delvewheel &&
        rm -rf {package}/build
      CIBW_REPAIR_WHEEL_COMMAND_WINDOWS: >-
        delvewheel repair -w {dest_dir} {wheel}
      CIBW_AFTER_BUILD: >-
        twine check {wheel} &&
        python {package}/ci/check_wheel_licenses.py {wheel}
      # On Windows, we explicitly request MSVC compilers (as GitHub Action runners have
      # MinGW on PATH that would be picked otherwise), switch to a static build for
      # runtimes, but use dynamic linking for `VCRUNTIME140.dll`, `VCRUNTIME140_1.dll`,
      # and the UCRT. This avoids requiring specific versions of `MSVCP140.dll`, while
      # keeping shared state with the rest of the Python process/extensions.
      CIBW_CONFIG_SETTINGS_WINDOWS: >-
        setup-args="--vsenv"
        setup-args="-Db_vscrt=mt"
        setup-args="-Dcpp_link_args=['ucrt.lib','vcruntime.lib','/nodefaultlib:libucrt.lib','/nodefaultlib:libvcruntime.lib']"
      CIBW_MANYLINUX_X86_64_IMAGE: manylinux2014
      CIBW_SKIP: "*-musllinux_aarch64"
      CIBW_TEST_COMMAND: >-
        python {package}/ci/check_version_number.py
      MACOSX_DEPLOYMENT_TARGET: "10.12"
      MPL_DISABLE_FH4: "yes"
    strategy:
      matrix:
        include:
          - os: ubuntu-20.04
            cibw_archs: "x86_64"
          - os: ubuntu-20.04
            cibw_archs: "aarch64"
          - os: windows-latest
            cibw_archs: "auto64"
          - os: macos-12
            cibw_archs: "x86_64"
          - os: macos-14
            cibw_archs: "arm64"

    steps:
      - name: Set up QEMU
        if: matrix.cibw_archs == 'aarch64'
        uses: docker/setup-qemu-action@v3
        with:
          platforms: arm64

      - name: Download sdist
        uses: actions/download-artifact@v4
        with:
          name: cibw-sdist
          path: dist/

      - name: Build wheels for CPython 3.13
        uses: pypa/cibuildwheel@bd033a44476646b606efccdd5eed92d5ea1d77ad  # v2.20.0
        with:
          package-dir: dist/${{ needs.build_sdist.outputs.SDIST_NAME }}
        env:
          CIBW_BUILD: "cp313-* cp313t-*"
          # No free-threading wheels for NumPy; musllinux skipped for main builds also.
          CIBW_SKIP: "cp313t-win_amd64 *-musllinux_aarch64"
          CIBW_BUILD_FRONTEND:
            "pip; args: --pre --extra-index-url https://pypi.anaconda.org/scientific-python-nightly-wheels/simple"
<<<<<<< HEAD
          CIBW_PRERELEASE_PYTHONS: true
=======
>>>>>>> d04b2f64
          CIBW_FREE_THREADED_SUPPORT: true
          # No free-threading wheels available for aarch64 on Pillow.
          CIBW_TEST_SKIP: "cp313t-manylinux_aarch64"
          # We need pre-releases to get the nightly wheels.
          CIBW_BEFORE_TEST: >-
            pip install --pre
            --extra-index-url https://pypi.anaconda.org/scientific-python-nightly-wheels/simple
            contourpy numpy pillow
          CIBW_ARCHS: ${{ matrix.cibw_archs }}

      - name: Build wheels for CPython 3.12
        uses: pypa/cibuildwheel@bd033a44476646b606efccdd5eed92d5ea1d77ad  # v2.20.0
        with:
          package-dir: dist/${{ needs.build_sdist.outputs.SDIST_NAME }}
        env:
          CIBW_BUILD: "cp312-*"
          CIBW_ARCHS: ${{ matrix.cibw_archs }}

      - name: Build wheels for CPython 3.11
        uses: pypa/cibuildwheel@bd033a44476646b606efccdd5eed92d5ea1d77ad  # v2.20.0
        with:
          package-dir: dist/${{ needs.build_sdist.outputs.SDIST_NAME }}
        env:
          CIBW_BUILD: "cp311-*"
          CIBW_ARCHS: ${{ matrix.cibw_archs }}

      - name: Build wheels for CPython 3.10
        uses: pypa/cibuildwheel@bd033a44476646b606efccdd5eed92d5ea1d77ad  # v2.20.0
        with:
          package-dir: dist/${{ needs.build_sdist.outputs.SDIST_NAME }}
        env:
          CIBW_BUILD: "cp310-*"
          CIBW_ARCHS: ${{ matrix.cibw_archs }}

<<<<<<< HEAD
=======
      - name: Build wheels for CPython 3.9
        uses: pypa/cibuildwheel@7e5a838a63ac8128d71ab2dfd99e4634dd1bca09  # v2.19.2
        with:
          package-dir: dist/${{ needs.build_sdist.outputs.SDIST_NAME }}
        env:
          CIBW_BUILD: "cp39-*"
          CIBW_ARCHS: ${{ matrix.cibw_archs }}

>>>>>>> d04b2f64
      - name: Build wheels for PyPy
        uses: pypa/cibuildwheel@bd033a44476646b606efccdd5eed92d5ea1d77ad  # v2.20.0
        with:
          package-dir: dist/${{ needs.build_sdist.outputs.SDIST_NAME }}
        env:
          CIBW_BUILD: "pp310-*"
          CIBW_ARCHS: ${{ matrix.cibw_archs }}
        if: matrix.cibw_archs != 'aarch64' && matrix.os != 'windows-latest'

      - uses: actions/upload-artifact@v4
        with:
          name: cibw-wheels-${{ runner.os }}-${{ matrix.cibw_archs }}
          path: ./wheelhouse/*.whl
          if-no-files-found: error

  publish:
    if: github.event_name == 'push' && github.ref_type == 'tag'
    name: Upload release to PyPI
    needs: [build_sdist, build_wheels]
    runs-on: ubuntu-latest
    environment: release
    permissions:
      id-token: write
      attestations: write
      contents: read
    steps:
      - name: Download packages
        uses: actions/download-artifact@v4
        with:
          pattern: cibw-*
          path: dist
          merge-multiple: true

      - name: Print out packages
        run: ls dist

      - name: Generate artifact attestation for sdist and wheel
<<<<<<< HEAD
        uses: actions/attest-build-provenance@310b0a4a3b0b78ef57ecda988ee04b132db73ef8  # v1.4.1
=======
        uses: actions/attest-build-provenance@210c1913531870065f03ce1f9440dd87bc0938cd  # v1.4.0
>>>>>>> d04b2f64
        with:
          subject-path: dist/matplotlib-*

      - name: Publish package distributions to PyPI
        uses: pypa/gh-action-pypi-publish@ec4db0b4ddc65acdf4bff5fa45ac92d78b56bdf0  # v1.9.0<|MERGE_RESOLUTION|>--- conflicted
+++ resolved
@@ -152,10 +152,6 @@
           CIBW_SKIP: "cp313t-win_amd64 *-musllinux_aarch64"
           CIBW_BUILD_FRONTEND:
             "pip; args: --pre --extra-index-url https://pypi.anaconda.org/scientific-python-nightly-wheels/simple"
-<<<<<<< HEAD
-          CIBW_PRERELEASE_PYTHONS: true
-=======
->>>>>>> d04b2f64
           CIBW_FREE_THREADED_SUPPORT: true
           # No free-threading wheels available for aarch64 on Pillow.
           CIBW_TEST_SKIP: "cp313t-manylinux_aarch64"
@@ -190,17 +186,6 @@
           CIBW_BUILD: "cp310-*"
           CIBW_ARCHS: ${{ matrix.cibw_archs }}
 
-<<<<<<< HEAD
-=======
-      - name: Build wheels for CPython 3.9
-        uses: pypa/cibuildwheel@7e5a838a63ac8128d71ab2dfd99e4634dd1bca09  # v2.19.2
-        with:
-          package-dir: dist/${{ needs.build_sdist.outputs.SDIST_NAME }}
-        env:
-          CIBW_BUILD: "cp39-*"
-          CIBW_ARCHS: ${{ matrix.cibw_archs }}
-
->>>>>>> d04b2f64
       - name: Build wheels for PyPy
         uses: pypa/cibuildwheel@bd033a44476646b606efccdd5eed92d5ea1d77ad  # v2.20.0
         with:
@@ -238,11 +223,7 @@
         run: ls dist
 
       - name: Generate artifact attestation for sdist and wheel
-<<<<<<< HEAD
         uses: actions/attest-build-provenance@310b0a4a3b0b78ef57ecda988ee04b132db73ef8  # v1.4.1
-=======
-        uses: actions/attest-build-provenance@210c1913531870065f03ce1f9440dd87bc0938cd  # v1.4.0
->>>>>>> d04b2f64
         with:
           subject-path: dist/matplotlib-*
 
